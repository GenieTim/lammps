**Summary**

<<<<<<< HEAD
_Briefly describe the new feature(s), enhancement(s), or bugfix(es) included in this pull request._

**Related Issues**

_If this addresses an open GitHub issue for this project, please mention the issue number here, and describe the relation. Use the phrases `fixes #221` or `closes #135`, when you want an issue to be automatically closed when the pull request is merged_

**Author(s)**

_Please state name and affiliation of the author or authors that should be credited with the changes in this pull request. If this pull request adds new files to the distribution, please also provide a suitable "long-lived" e-mail address (ideally something that can outlive your institution's e-mail, in case you change jobs) for the *corresponding* author, i.e. the person the LAMMPS developers can contact directly with questions and requests related to maintenance and support of this contributed code._

**Licensing**

By submitting this pull request, I agree, that my contribution will be included in LAMMPS and redistributed under either the GNU General Public License version 2 (GPL v2) or the GNU Lesser General Public License version 2.1 (LGPL v2.1).

**Backward Compatibility**

_Please state whether any changes in the pull request will break backward compatibility for inputs, and - if yes - explain what has been changed and why_

**Implementation Notes**
=======
<!--Briefly describe the new feature(s), enhancement(s), or bugfix(es) included in this pull request.-->

**Related Issues**

<!--If this addresses an open GitHub issue for this project, please mention the issue number here, and describe the relation. Use the phrases `fixes #221` or `closes #135`, when you want an issue to be automatically closed when the pull request is merged-->

**Author(s)**

<!--Please state name and affiliation of the author or authors that should be credited with the changes in this pull request. If this pull request adds new files to the distribution, please also provide a suitable "long-lived" e-mail address (ideally something that can outlive your institution's e-mail, in case you change jobs) for the *corresponding* author, i.e. the person the LAMMPS developers can contact directly with questions and requests related to maintenance and support of this contributed code.-->

**Licensing**
>>>>>>> 5e3fe197

By submitting this pull request, I agree, that my contribution will be included in LAMMPS and redistributed under either the GNU General Public License version 2 (GPL v2) or the GNU Lesser General Public License version 2.1 (LGPL v2.1).

<<<<<<< HEAD
**Post Submission Checklist**

_Please check the fields below as they are completed **after** the pull request has been submitted. Delete lines that don't apply_
=======
**Backward Compatibility**

<!--Please state whether any changes in the pull request will break backward compatibility for inputs, and - if yes - explain what has been changed and why-->

**Implementation Notes**

<!--Provide any relevant details about how the changes are implemented, how correctness was verified, how other features - if any - in LAMMPS are affected-->

**Post Submission Checklist**

<!--Please check the fields below as they are completed **after** the pull request has been submitted. Delete lines that don't apply-->
>>>>>>> 5e3fe197

- [ ] The feature or features in this pull request is complete
- [ ] Licensing information is complete
- [ ] Corresponding author information is complete
- [ ] The source code follows the LAMMPS formatting guidelines
- [ ] Suitable new documentation files and/or updates to the existing docs are included
- [ ] The added/updated documentation is integrated and tested with the documentation build system
- [ ] The feature has been verified to work with the conventional build system
- [ ] The feature has been verified to work with the CMake based build system
- [ ] A package specific README file has been included or updated
- [ ] One or more example input decks are included

**Further Information, Files, and Links**

<!--Put any additional information here, attach relevant text or image files, and URLs to external sites (e.g. DOIs or webpages)-->

<|MERGE_RESOLUTION|>--- conflicted
+++ resolved
@@ -1,26 +1,5 @@
 **Summary**
 
-<<<<<<< HEAD
-_Briefly describe the new feature(s), enhancement(s), or bugfix(es) included in this pull request._
-
-**Related Issues**
-
-_If this addresses an open GitHub issue for this project, please mention the issue number here, and describe the relation. Use the phrases `fixes #221` or `closes #135`, when you want an issue to be automatically closed when the pull request is merged_
-
-**Author(s)**
-
-_Please state name and affiliation of the author or authors that should be credited with the changes in this pull request. If this pull request adds new files to the distribution, please also provide a suitable "long-lived" e-mail address (ideally something that can outlive your institution's e-mail, in case you change jobs) for the *corresponding* author, i.e. the person the LAMMPS developers can contact directly with questions and requests related to maintenance and support of this contributed code._
-
-**Licensing**
-
-By submitting this pull request, I agree, that my contribution will be included in LAMMPS and redistributed under either the GNU General Public License version 2 (GPL v2) or the GNU Lesser General Public License version 2.1 (LGPL v2.1).
-
-**Backward Compatibility**
-
-_Please state whether any changes in the pull request will break backward compatibility for inputs, and - if yes - explain what has been changed and why_
-
-**Implementation Notes**
-=======
 <!--Briefly describe the new feature(s), enhancement(s), or bugfix(es) included in this pull request.-->
 
 **Related Issues**
@@ -32,15 +11,9 @@
 <!--Please state name and affiliation of the author or authors that should be credited with the changes in this pull request. If this pull request adds new files to the distribution, please also provide a suitable "long-lived" e-mail address (ideally something that can outlive your institution's e-mail, in case you change jobs) for the *corresponding* author, i.e. the person the LAMMPS developers can contact directly with questions and requests related to maintenance and support of this contributed code.-->
 
 **Licensing**
->>>>>>> 5e3fe197
 
 By submitting this pull request, I agree, that my contribution will be included in LAMMPS and redistributed under either the GNU General Public License version 2 (GPL v2) or the GNU Lesser General Public License version 2.1 (LGPL v2.1).
 
-<<<<<<< HEAD
-**Post Submission Checklist**
-
-_Please check the fields below as they are completed **after** the pull request has been submitted. Delete lines that don't apply_
-=======
 **Backward Compatibility**
 
 <!--Please state whether any changes in the pull request will break backward compatibility for inputs, and - if yes - explain what has been changed and why-->
@@ -52,7 +25,6 @@
 **Post Submission Checklist**
 
 <!--Please check the fields below as they are completed **after** the pull request has been submitted. Delete lines that don't apply-->
->>>>>>> 5e3fe197
 
 - [ ] The feature or features in this pull request is complete
 - [ ] Licensing information is complete
