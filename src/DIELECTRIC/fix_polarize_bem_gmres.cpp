--- conflicted
+++ resolved
@@ -64,13 +64,8 @@
 
 /* ---------------------------------------------------------------------- */
 
-<<<<<<< HEAD
-FixPolarizeBEMGMRES::FixPolarizeBEMGMRES(LAMMPS *lmp, int narg, char **arg) :
-    Fix(lmp, narg, arg), q_backup(nullptr), c(nullptr), g(nullptr), h(nullptr), r(nullptr),
-=======
 FixPolarizeBEMGMRES::FixPolarizeBEMGMRES(LAMMPS *_lmp, int narg, char **arg) :
     Fix(_lmp, narg, arg), q_backup(nullptr), c(nullptr), g(nullptr), h(nullptr), r(nullptr),
->>>>>>> aed7bafa
     s(nullptr), v(nullptr), y(nullptr)
 {
   if (narg < 5) error->all(FLERR, "Illegal fix polarize/bem/gmres command");
@@ -259,13 +254,10 @@
     efield_pair = (dynamic_cast<PairLJCutCoulCutDielectric *>(force->pair))->efield;
   else if (strcmp(force->pair_style, "lj/cut/coul/cut/dielectric/omp") == 0)
     efield_pair = (dynamic_cast<PairLJCutCoulCutDielectric *>(force->pair))->efield;
-<<<<<<< HEAD
-=======
   else if (strcmp(force->pair_style, "lj/cut/coul/debye/dielectric") == 0)
     efield_pair = (dynamic_cast<PairLJCutCoulDebyeDielectric *>(force->pair))->efield;
   else if (strcmp(force->pair_style, "lj/cut/coul/debye/dielectric/omp") == 0)
     efield_pair = (dynamic_cast<PairLJCutCoulDebyeDielectric *>(force->pair))->efield;
->>>>>>> aed7bafa
   else if (strcmp(force->pair_style, "coul/long/dielectric") == 0)
     efield_pair = (dynamic_cast<PairCoulLongDielectric *>(force->pair))->efield;
   else if (strcmp(force->pair_style, "coul/cut/dielectric") == 0)
