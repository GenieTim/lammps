/* ----------------------------------------------------------------------
   LAMMPS - Large-scale Atomic/Molecular Massively Parallel Simulator
   https://www.lammps.org/, Sandia National Laboratories
   Steve Plimpton, sjplimp@sandia.gov

   Copyright (2003) Sandia Corporation.  Under the terms of Contract
   DE-AC04-94AL85000 with Sandia Corporation, the U.S. Government retains
   certain rights in this software.  This software is distributed under
   the GNU General Public License.

   See the README file in the top-level LAMMPS dir1ectory.
------------------------------------------------------------------------- */

#include "compute_pressure_spherical.h"

#include "atom.h"
#include "citeme.h"
#include "domain.h"
#include "error.h"
#include "force.h"
#include "math_const.h"
#include "memory.h"
#include "modify.h"
#include "neigh_list.h"
#include "neigh_request.h"
#include "neighbor.h"
#include "pair.h"
#include "update.h"

#include <cmath>
#include <cstring>
#include <mpi.h>

using namespace LAMMPS_NS;
using namespace MathConst;

/*-----------------------------------------------------------------------------------
  Contributing author: Olav Galteland (Norwegian University of Science and Technology)
                        olav.galteland@ntnu.no
------------------------------------------------------------------------------------*/

static const char cite_compute_pressure_sphere[] =
<<<<<<< HEAD
    "compute pressure/spherical:\n\n"
    "@article{ikeshoji2003molecular,\n"
    "title={Molecular-level calculation scheme for pressure in inhomogeneous systems of flat and "
    "spherical layers},\n"
    "author={Ikeshoji, Tamio and Hafskjold, Bj{\\o}rn and Furuholt, Hilde},\n"
    "journal={Molecular Simulation},\n"
    "volume={29},\n"
    "number={2},\n"
    "pages={101--109},\n"
    "year={2003},\n"
    "publisher={Taylor & Francis}\n"
    "}\n\n";
=======
  "compute pressure/spherical:\n\n"
  "@article{ikeshoji2003molecular,\n"
  "title={Molecular-level calculation scheme for pressure in inhomogeneous systems of flat and spherical layers},\n"
  "author={Ikeshoji, Tamio and Hafskjold, Bj{\o}rn and Furuholt, Hilde},\n"
  "journal={Molecular Simulation},\n"
  "volume={29},\n"
  "number={2},\n"
  "pages={101--109},\n"
  "year={2003},\n"
  "publisher={Taylor & Francis}\n"
  "}\n\n";
>>>>>>> 98d2dca8

/*+++++++++++++++++++++++++++++++++++++++++++++++++++++++++++++++++++++
  +++++++++++++++++++++++++++++++++++++++++++++++++++++++++++++++++++++ */

ComputePressureSpherical::ComputePressureSpherical(LAMMPS *lmp, int narg, char **arg) :
    Compute(lmp, narg, arg), dens(nullptr), pkrr(nullptr), pktt(nullptr), pkpp(nullptr),
    pcrr(nullptr), pctt(nullptr), pcpp(nullptr), tdens(nullptr), tpkrr(nullptr), tpktt(nullptr),
    tpkpp(nullptr), tpcrr(nullptr), tpctt(nullptr), tpcpp(nullptr)
{

  if (lmp->citeme) lmp->citeme->add(cite_compute_pressure_sphere);
  if (narg != 8)
    error->all(FLERR, "Illegal compute pressure/spherical command. Illegal number of arguments.");

  x0 = utils::numeric(FLERR, arg[3], false, lmp);
  y0 = utils::numeric(FLERR, arg[4], false, lmp);
  z0 = utils::numeric(FLERR, arg[5], false, lmp);
  bin_width = utils::numeric(FLERR, arg[6], false, lmp);
  Rmax = utils::numeric(FLERR, arg[7], false, lmp);
  nbins = (int) (Rmax / bin_width) + 1;

  if (bin_width <= 0.0)
    error->all(FLERR, "Illegal compute pressure/spherical command. Bin width must be > 0");

  array_flag = 1;
  vector_flag = 0;
  extarray = 0;
  size_array_cols = 8;    // r, dens, pkrr, pktt, pkpp, pcrr, pctt, pcpp
  size_array_rows = nbins;

  memory->create(invV, nbins, "compute/pressure/spherical:invV");
  memory->create(dens, nbins, "compute/pressure/spherical:dens");
  memory->create(pkrr, nbins, "compute/pressure/spherical:pkrr");
  memory->create(pktt, nbins, "compute/pressure/spherical:pktt");
  memory->create(pkpp, nbins, "compute/pressure/spherical:pkpp");
  memory->create(pcrr, nbins, "compute/pressure/spherical:pcrr");
  memory->create(pctt, nbins, "compute/pressure/spherical:pctt");
  memory->create(pcpp, nbins, "compute/pressure/spherical:pcpp");
  memory->create(tdens, nbins, "compute/pressure/spherical:tdens");
  memory->create(tpkrr, nbins, "compute/pressure/spherical:tpkrr");
  memory->create(tpktt, nbins, "compute/pressure/spherical:tpktt");
  memory->create(tpkpp, nbins, "compute/pressure/spherical:tpkpp");
  memory->create(tpcrr, nbins, "compute/pressure/spherical:tpcrr");
  memory->create(tpctt, nbins, "compute/pressure/spherical:tpctt");
  memory->create(tpcpp, nbins, "compute/pressure/spherical:tpcpp");
  memory->create(array, size_array_rows, size_array_cols, "compute/pressure/spherical:array");
}

/* ---------------------------------------------------------------------- */

ComputePressureSpherical::~ComputePressureSpherical()
{
  memory->destroy(invV);
  memory->destroy(dens);
  memory->destroy(pkrr);
  memory->destroy(pktt);
  memory->destroy(pkpp);
  memory->destroy(pcrr);
  memory->destroy(pctt);
  memory->destroy(pcpp);
  memory->destroy(tdens);
  memory->destroy(tpkrr);
  memory->destroy(tpktt);
  memory->destroy(tpkpp);
  memory->destroy(tpcrr);
  memory->destroy(tpctt);
  memory->destroy(tpcpp);
  memory->destroy(array);
}

/* ---------------------------------------------------------------------- */

void ComputePressureSpherical::init()
{
  if (force->pair == nullptr)
    error->all(FLERR, "No pair style is defined for compute pressure/spherical");
  if (force->pair->single_enable == 0)
    error->all(FLERR, "Pair style does not support compute pressure/spherical");

  for (int bin = 0; bin < nbins; bin++)
    invV[bin] = 3.0 / (4.0 * MY_PI * (pow((bin + 1) * bin_width, 3.0) - pow(bin * bin_width, 3.0)));

  int irequest = neighbor->request(this, instance_me);
  neighbor->requests[irequest]->pair = 0;
  neighbor->requests[irequest]->compute = 1;
  neighbor->requests[irequest]->occasional = 1;
}

/* ---------------------------------------------------------------------- */

void ComputePressureSpherical::init_list(int /* id */, NeighList *ptr)
{
  list = ptr;
}

/* ---------------------------------------------------------------------- */

/* ----------------------------------------------------------------------
   count pairs and compute pair info on this proc
   only count pair once if newton_pair is off
   both atom I,J must be in group
   if flag is set, compute requested info about pair
------------------------------------------------------------------------- */

void ComputePressureSpherical::compute_array()
{
  invoked_array = update->ntimestep;

  int me;
  MPI_Comm_rank(world, &me);
  int bin;
  // Zero arrays
  for (int bin = 0; bin < nbins; bin++) {
    tdens[bin] = 0.0;
    tpkrr[bin] = 0.0;
    tpktt[bin] = 0.0;
    tpkpp[bin] = 0.0;
    tpcrr[bin] = 0.0;
    tpctt[bin] = 0.0;
    tpcpp[bin] = 0.0;
  }

  int i, j, ii, jj, inum, jnum, itype, jtype;
  tagint itag, jtag;
  double ri[3], xtmp, ytmp, ztmp, tmp;
  double rsq, fpair, factor_coul, factor_lj;
  int *ilist, *jlist, *numneigh, **firstneigh;

  double r, vr, vt, vp, theta;
  double **x = atom->x;
  double **v = atom->v;
  double *mass = atom->mass;
  tagint *tag = atom->tag;
  int *type = atom->type;
  int *mask = atom->mask;
  int nlocal = atom->nlocal;
  double *special_coul = force->special_coul;
  double *special_lj = force->special_lj;
  int newton_pair = force->newton_pair;

  // invoke half neighbor list (will copy or build if necessary)
  neighbor->build_one(list);

  inum = list->inum;
  ilist = list->ilist;
  numneigh = list->numneigh;
  firstneigh = list->firstneigh;

  // calculate number density and kinetic contribution to pressure
  for (i = 0; i < nlocal; i++) {
    ri[0] = x[i][0] - x0;
    ri[1] = x[i][1] - y0;
    ri[2] = x[i][2] - z0;
    for (j = 0; j < 3; j++) {
      tmp = domain->boxhi[j] - domain->boxlo[j];
      if (ri[j] > 0.5 * tmp)
        ri[j] -= tmp;
      else if (ri[j] < -0.5 * tmp)
        ri[j] += tmp;
    }
    r = sqrt(ri[0] * ri[0] + ri[1] * ri[1] + ri[2] * ri[2]);
    if (r >= Rmax) continue;
    bin = (int) (r / bin_width);

    // Avoiding division by zero
    if (r != 0) {
      theta = acos(ri[2] / r);
      tdens[bin] += 1.0;
      vr = (ri[0] * v[i][0] + ri[1] * v[i][1] + ri[2] * v[i][2]) / r;
      vt = r * sin(theta) / (pow(ri[1] / ri[0], 2.0) + 1.0) *
          ((ri[0] * v[i][1] - ri[1] * v[i][0]) / (ri[0] * ri[0]));
      vp = (ri[2] * vr - r * v[i][2]) / (r * sqrt(1.0 - pow(ri[2] / r, 2.0)));
      tpkrr[bin] += vr * vr;
      tpktt[bin] += vt * vt;
      tpkpp[bin] += vp * vp;
    }
  }

  // loop over neighbors of my atoms
  // skip if I or J are not in group
  // for newton = 0 and J = ghost atom,
  //   need to insure I,J pair is only output by one proc
  //   use same itag,jtag logic as in Neighbor::neigh_half_nsq()
  // for flag = 0, just count pair interactions within force cutoff
  // for flag = 1, calculate requested output fields

  Pair *pair = force->pair;
  double **cutsq = force->pair->cutsq;

  double risq, rjsq;
  double dir1i, dir2i, dir3i, dir1j, dir2j, dir3j;
  double xi, yi, zi, xj, yj, zj;

  double qi[3], l1, l2, l3, l4, R1, R2, Fa, Fb, l_sum;
  double rij, f, ririj, sqr, la, lb, sql0, lambda0;
  double SMALL = 10e-12;
  double rsqxy, ririjxy, sqrixy, sqlxy0, A, B, C;
  int end_bin;

  for (ii = 0; ii < inum; ii++) {
    i = ilist[ii];
    if (!(mask[i] & groupbit)) continue;

    xtmp = x[i][0];
    ytmp = x[i][1];
    ztmp = x[i][2];
    itag = tag[i];
    itype = type[i];
    jlist = firstneigh[i];
    jnum = numneigh[i];

    for (jj = 0; jj < jnum; jj++) {

      j = jlist[jj];
      factor_lj = special_lj[sbmask(j)];
      factor_coul = special_coul[sbmask(j)];
      j &= NEIGHMASK;
      if (!(mask[j] & groupbit)) continue;

      // itag = jtag is possible for long cutoffs that include images of self
      // do calculation only on appropriate processor
      if (newton_pair == 0 && j >= nlocal) {
        jtag = tag[j];
        if (itag > jtag) {
          if ((itag + jtag) % 2 == 0) continue;
        } else if (itag < jtag) {
          if ((itag + jtag) % 2 == 1) continue;
        } else {
          if (x[j][2] < ztmp) continue;
          if (x[j][2] == ztmp) {
            if (x[j][1] < ytmp) continue;
            if (x[j][1] == ytmp && x[j][0] < xtmp) continue;
          }
        }
      }

      ri[0] = x[j][0] - xtmp;
      ri[1] = x[j][1] - ytmp;
      ri[2] = x[j][2] - ztmp;

      rsq = ri[0] * ri[0] + ri[1] * ri[1] + ri[2] * ri[2];
      jtype = type[j];

      // Check if inside cut-off
      if (rsq >= cutsq[itype][jtype]) continue;

      pair->single(i, j, itype, jtype, rsq, factor_coul, factor_lj, fpair);
      qi[0] = xtmp - x0;
      qi[1] = ytmp - y0;
      qi[2] = ztmp - z0;
      for (int k = 0; k < 3; k++) {
        tmp = domain->boxhi[k] - domain->boxlo[k];
        if (qi[k] > 0.5 * tmp)
          qi[k] -= tmp;
        else if (qi[k] < -0.5 * tmp)
          qi[k] += tmp;
      }
      l_sum = 0.0;
      rij = sqrt(rsq);
      f = -rij * fpair;
      ririj = qi[0] * ri[0] + qi[1] * ri[1] + qi[2] * ri[2];
      sqr = qi[0] * qi[0] + qi[1] * qi[1] + qi[2] * qi[2];
      la = 0.0;
      lb = 0.0;
      sql0 = sqr - ririj * ririj / rsq;
      lambda0 = -ririj / rsq;
      rsqxy = ri[0] * ri[0] + ri[1] * ri[1];
      ririjxy = qi[0] * ri[0] + qi[1] * ri[1];
      sqrixy = qi[0] * qi[0] + qi[1] * qi[1];
      sqlxy0 = sqrixy - ririjxy * ririjxy / rsqxy;
      A = pow(qi[0] * ri[1] - qi[1] * ri[0], 2.0);
      C = sqrt(rsqxy * sqrixy - ririjxy * ririjxy);
      B = sqrt(rsq * sqr - ririj * ririj);
      end_bin = (int) (sqrt(rsq + 2.0 * ririj + sqr) / bin_width);

      while (lb < 1.0) {
        l1 = lb + SMALL;
        bin = (int) floor(sqrt(rsq * l1 * l1 + 2.0 * ririj * l1 + sqr) / bin_width);
        R1 = (bin) *bin_width;
        R2 = (bin + 1) * bin_width;

        l1 = lambda0 + sqrt((R1 * R1 - sql0) / rsq);
        l2 = lambda0 - sqrt((R1 * R1 - sql0) / rsq);
        l3 = lambda0 + sqrt((R2 * R2 - sql0) / rsq);
        l4 = lambda0 - sqrt((R2 * R2 - sql0) / rsq);

        if (l4 >= 0.0 && l4 <= 1.0 && l4 > la)
          lb = l4;
        else if (l3 >= 0.0 && l3 <= 1.0 && l3 > la)
          lb = l3;
        else if (l2 >= 0.0 && l2 <= 1.0 && l2 > la)
          lb = l2;
        else if (l1 >= 0.0 && l1 <= 1.0 && l1 > la)
          lb = l1;
        else
          lb = 1.0;

        if (bin == end_bin) lb = 1.0;
        if (la > lb) error->all(FLERR, "Error: la > lb\n");
        if (bin >= 0 && bin < nbins) {
          if (sql0 > SMALL) {
            Fa = -B * atan2(rsq * la + ririj, B);
            Fb = -B * atan2(rsq * lb + ririj, B);
            tpcrr[bin] -= (f / rij) * (rsq * (lb - la) + Fb - Fa);
            tpcpp[bin] -= (f / rij) * (Fa - Fb) / 2.0;
          } else
            tpcrr[bin] -= f * rij * (lb - la);

          if (sqlxy0 > SMALL) {
            tpctt[bin] -= (f / rij) * A / C *
                (atan2(rsqxy * lb + ririjxy, C) - atan2(rsqxy * la + ririjxy, C));
          }
        }
        l_sum += lb - la;
        la = lb;
      }

      // Error check
      if (fabs(l_sum - 1.0) > SMALL)
        error->all(FLERR,
                   "ERROR: The sum of the fractional line segments, calculated in spherical "
                   "pressure tensor, does not sum up to 1.");
    }
  }

  // normalize pressure
  for (bin = 0; bin < nbins; bin++) {
    tdens[bin] *= invV[bin];
    tpkrr[bin] *= invV[bin];
    tpktt[bin] *= invV[bin];
    tpkpp[bin] *= invV[bin];
    tpcrr[bin] *= invV[bin];
    tpctt[bin] *= invV[bin];
    tpcpp[bin] *= invV[bin];
  }
  // communicate across processors
  MPI_Allreduce(tdens, dens, nbins, MPI_DOUBLE, MPI_SUM, world);
  MPI_Allreduce(tpkrr, pkrr, nbins, MPI_DOUBLE, MPI_SUM, world);
  MPI_Allreduce(tpktt, pktt, nbins, MPI_DOUBLE, MPI_SUM, world);
  MPI_Allreduce(tpkpp, pkpp, nbins, MPI_DOUBLE, MPI_SUM, world);
  MPI_Allreduce(tpcrr, pcrr, nbins, MPI_DOUBLE, MPI_SUM, world);
  MPI_Allreduce(tpctt, pctt, nbins, MPI_DOUBLE, MPI_SUM, world);
  MPI_Allreduce(tpcpp, pcpp, nbins, MPI_DOUBLE, MPI_SUM, world);

  // populate array to output.
  for (bin = 0; bin < nbins; bin++) {
    array[bin][0] = (bin + 0.5) * bin_width;
    array[bin][1] = dens[bin];
    array[bin][2] = pkrr[bin];
    array[bin][3] = pktt[bin];
    array[bin][4] = pkpp[bin];
    array[bin][5] = pcrr[bin];
    array[bin][6] = pctt[bin];
    array[bin][7] = pcpp[bin];
  }
}

double ComputePressureSpherical::memory_usage()
{
  return 15.0 * (double) (nbins + size_array_rows * size_array_cols) * sizeof(double);
}<|MERGE_RESOLUTION|>--- conflicted
+++ resolved
@@ -40,24 +40,10 @@
 ------------------------------------------------------------------------------------*/
 
 static const char cite_compute_pressure_sphere[] =
-<<<<<<< HEAD
-    "compute pressure/spherical:\n\n"
-    "@article{ikeshoji2003molecular,\n"
-    "title={Molecular-level calculation scheme for pressure in inhomogeneous systems of flat and "
-    "spherical layers},\n"
-    "author={Ikeshoji, Tamio and Hafskjold, Bj{\\o}rn and Furuholt, Hilde},\n"
-    "journal={Molecular Simulation},\n"
-    "volume={29},\n"
-    "number={2},\n"
-    "pages={101--109},\n"
-    "year={2003},\n"
-    "publisher={Taylor & Francis}\n"
-    "}\n\n";
-=======
   "compute pressure/spherical:\n\n"
   "@article{ikeshoji2003molecular,\n"
   "title={Molecular-level calculation scheme for pressure in inhomogeneous systems of flat and spherical layers},\n"
-  "author={Ikeshoji, Tamio and Hafskjold, Bj{\o}rn and Furuholt, Hilde},\n"
+  "author={Ikeshoji, Tamio and Hafskjold, Bj{\\o}rn and Furuholt, Hilde},\n"
   "journal={Molecular Simulation},\n"
   "volume={29},\n"
   "number={2},\n"
@@ -65,7 +51,6 @@
   "year={2003},\n"
   "publisher={Taylor & Francis}\n"
   "}\n\n";
->>>>>>> 98d2dca8
 
 /*+++++++++++++++++++++++++++++++++++++++++++++++++++++++++++++++++++++
   +++++++++++++++++++++++++++++++++++++++++++++++++++++++++++++++++++++ */
