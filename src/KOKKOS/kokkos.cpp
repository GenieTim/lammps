// clang-format off
/* ----------------------------------------------------------------------
   LAMMPS - Large-scale Atomic/Molecular Massively Parallel Simulator
   https://www.lammps.org/, Sandia National Laboratories
   LAMMPS development team: developers@lammps.org

   Copyright (2003) Sandia Corporation.  Under the terms of Contract
   DE-AC04-94AL85000 with Sandia Corporation, the U.S. Government retains
   certain rights in this software.  This software is distributed under
   the GNU General Public License.

   See the README file in the top-level LAMMPS directory.
------------------------------------------------------------------------- */

#include "kokkos.h"

#include "error.h"
#include "force.h"
#include "memory_kokkos.h"
#include "neigh_list_kokkos.h"
#include "neighbor_kokkos.h"

#include <cstring>
#include <cctype>
#include <csignal>

#if defined(_WIN32)
#ifndef WIN32_LEAN_AND_MEAN
#define WIN32_LEAN_AND_MEAN
#endif
#include <windows.h>            // for _getpid()
#else
#include <unistd.h>             // for getpid()
#endif

#ifdef LMP_KOKKOS_GPU
#if (OPEN_MPI) && (OMPI_MAJOR_VERSION >= 2)
#include <mpi-ext.h>
#endif
#endif

using namespace LAMMPS_NS;

int KokkosLMP::is_finalized = 0;
int KokkosLMP::init_ngpus = 0;

/* ---------------------------------------------------------------------- */

KokkosLMP::KokkosLMP(LAMMPS *lmp, int narg, char **arg) : Pointers(lmp)
{
  kokkos_exists = 1;
  lmp->kokkos = this;

  exchange_comm_changed = 0;
  forward_comm_changed = 0;
  forward_pair_comm_changed = 0;
  reverse_pair_comm_changed = 0;
  forward_fix_comm_changed = 0;
  reverse_comm_changed = 0;
  sort_changed = atom_map_changed = 0;

  delete memory;
  memory = new MemoryKokkos(lmp);
  memoryKK = (MemoryKokkos*) memory;

  auto_sync = 1;
  allow_overlap = 1;

  int me = 0;
  MPI_Comm_rank(world,&me);
  if (me == 0)
    error->message(FLERR,"KOKKOS mode with Kokkos version {}.{}.{} is enabled",
                   KOKKOS_VERSION / 10000, (KOKKOS_VERSION % 10000) / 100, KOKKOS_VERSION % 100);

  // process any command-line args that invoke Kokkos settings

  ngpus = 0;
  int device = 0;
  nthreads = 1;

  int iarg = 0;
  while (iarg < narg) {
    if (strcmp(arg[iarg],"d") == 0 || strcmp(arg[iarg],"device") == 0) {
      if (iarg+2 > narg) error->all(FLERR,"Invalid Kokkos command-line args");
      device = utils::inumeric(FLERR, arg[iarg+1], false, lmp);
      iarg += 2;

    } else if (strcmp(arg[iarg],"g") == 0 ||
               strcmp(arg[iarg],"gpus") == 0) {
      if (iarg+2 > narg) error->all(FLERR,"Invalid Kokkos command-line args");
      ngpus = utils::inumeric(FLERR, arg[iarg+1], false, lmp);
#ifndef LMP_KOKKOS_GPU
      if (ngpus > 0)
        error->all(FLERR,"GPUs are requested but Kokkos has not been compiled using a GPU-enabled backend");
#endif

      int skip_gpu = 9999;
      if (iarg+2 < narg && isdigit(arg[iarg+2][0])) {
        skip_gpu = utils::inumeric(FLERR, arg[iarg+2], false, lmp);
        iarg++;
      }
      iarg += 2;

      int set_flag = 0;
      char *str;
      if ((str = getenv("SLURM_LOCALID"))) {
        int local_rank = std::stoi(str);
        device = local_rank % ngpus;
        if (device >= skip_gpu) device++;
        set_flag = 1;
      }
      if ((str = getenv("FLUX_TASK_LOCAL_ID"))) {
        if (ngpus > 0) {
<<<<<<< HEAD
          int local_rank = atoi(str);
=======
          int local_rank = std::stoi(str);
>>>>>>> 05e836f5
          device = local_rank % ngpus;
          if (device >= skip_gpu) device++;
          set_flag = 1;
        }
      }
      if ((str = getenv("MPT_LRANK"))) {
        if (ngpus > 0) {
          int local_rank = std::stoi(str);
          device = local_rank % ngpus;
          if (device >= skip_gpu) device++;
          set_flag = 1;
        }
      }
      if ((str = getenv("MV2_COMM_WORLD_LOCAL_RANK"))) {
        if (ngpus > 0) {
          int local_rank = std::stoi(str);
          device = local_rank % ngpus;
          if (device >= skip_gpu) device++;
          set_flag = 1;
        }
      }
      if ((str = getenv("OMPI_COMM_WORLD_LOCAL_RANK"))) {
        if (ngpus > 0) {
          int local_rank = std::stoi(str);
          device = local_rank % ngpus;
          if (device >= skip_gpu) device++;
          set_flag = 1;
        }
      }
      if ((str = getenv("PMI_LOCAL_RANK"))) {
        if (ngpus > 0) {
          int local_rank = std::stoi(str);
          device = local_rank % ngpus;
          if (device >= skip_gpu) device++;
          set_flag = 1;
        }
      }

      if (ngpus > 1 && !set_flag)
        error->all(FLERR,"Could not determine local MPI rank for multiple "
                           "GPUs with Kokkos because MPI library not recognized");

    } else if (strcmp(arg[iarg],"t") == 0 ||
               strcmp(arg[iarg],"threads") == 0) {
      nthreads = utils::inumeric(FLERR, arg[iarg+1], false, lmp);

      if (nthreads <= 0)
        error->all(FLERR,"Invalid number of threads requested for Kokkos: must be 1 or greater");

      iarg += 2;

    } else error->all(FLERR,"Invalid Kokkos command-line arg: {}", arg[iarg]);
  }

  // Initialize Kokkos. However, we cannot change any
  // Kokkos library parameters after the first initalization

  Kokkos::InitializationSettings args;

  if (args.has_num_threads()) {
    if ((args.get_num_threads() != nthreads) || (args.get_device_id() != device))
      if (me == 0)
        error->warning(FLERR,"Kokkos package already initalized. Cannot change parameters");
    nthreads = args.get_num_threads();
    device = args.get_device_id();
    ngpus = init_ngpus;
  } else {
    args.set_num_threads(nthreads);
    args.set_device_id(device);
    init_ngpus = ngpus;
  }

  if ((me == 0) && (ngpus > 0))
    utils::logmesg(lmp, "  will use up to {} GPU(s) per node\n", ngpus);

#ifdef LMP_KOKKOS_GPU
  if (ngpus <= 0)
    error->all(FLERR,"Kokkos has been compiled with GPU-enabled backend but no GPUs are requested");
#endif

#if !defined(KOKKOS_ENABLE_OPENMP) && !defined(KOKKOS_ENABLE_THREADS)
  if (nthreads > 1)
    error->all(FLERR,"Multiple CPU threads are requested but Kokkos has not been compiled using a threading-enabled backend");
#endif

#ifndef KOKKOS_ENABLE_SERIAL
  if (nthreads == 1 && me == 0)
    error->warning(FLERR,"When using a single thread, the Kokkos Serial backend "
                         "(i.e. Makefile.kokkos_mpi_only) gives better performance "
                         "than the OpenMP backend");
#endif

  KokkosLMP::initialize(args,error);

  // default settings for package kokkos command

  binsize = 0.0;
#if defined(LMP_KOKKOS_GPU)
  gpu_aware_flag = 1;
#else
  gpu_aware_flag = 0;
#endif
  neigh_thread = 0;
  neigh_thread_set = 0;
  neigh_transpose = 0;
  if (ngpus > 0) {
    neighflag = FULL;
    neighflag_qeq = FULL;
    newtonflag = 0;

    exchange_comm_classic = forward_comm_classic = reverse_comm_classic = 0;
    forward_pair_comm_classic = reverse_pair_comm_classic = forward_fix_comm_classic = 0;
    sort_classic = 0;
    atom_map_classic = 0;

    exchange_comm_on_host = forward_comm_on_host = reverse_comm_on_host = 0;
  } else {
    if (nthreads > 1) {
      neighflag = HALFTHREAD;
      neighflag_qeq = HALFTHREAD;
    } else {
      neighflag = HALF;
      neighflag_qeq = HALF;
    }
    newtonflag = 1;

    exchange_comm_classic = forward_comm_classic = reverse_comm_classic = 1;
    forward_pair_comm_classic = reverse_pair_comm_classic = forward_fix_comm_classic = 1;
    sort_classic = 1;
    atom_map_classic = 1;

    exchange_comm_on_host = forward_comm_on_host = reverse_comm_on_host = 0;
  }

#ifdef LMP_KOKKOS_GPU

  // check and warn about GPU-aware MPI availability when using multiple MPI tasks
  // change default only if we can detect that GPU-aware MPI is not available

  int nmpi = 0;
  MPI_Comm_size(world,&nmpi);
  if (nmpi > 1) {

    // for detecting GPU-aware MPI support:
    // the variable int have_gpu_aware
    // - is  1 if GPU-aware MPI support is available
    // - is  0 if GPU-aware MPI support is unavailable
    // - is -1 if GPU-aware MPI support is unknown

    int have_gpu_aware = -1;

    // OpenMPI

#if (OPEN_MPI)
#if (OMPI_MAJOR_VERSION >= 2)

#if defined(KOKKOS_ENABLE_CUDA)
#if defined(OMPI_HAVE_MPI_EXT_CUDA) && OMPI_HAVE_MPI_EXT_CUDA
    have_gpu_aware = MPIX_Query_cuda_support();
#endif
#endif

#if defined(KOKKOS_ENABLE_HIP)
#if defined(OMPI_HAVE_MPI_EXT_ROCM) && OMPI_HAVE_MPI_EXT_ROCM
    have_gpu_aware = MPIX_Query_rocm_support();
#elif (OMPI_MAJOR_VERSION < 5)
    have_gpu_aware = 0;
#endif
#endif

#else
    have_gpu_aware = 0;
#endif // OMPI_MAJOR_VERSION >= 2

    if (gpu_aware_flag == 1 && have_gpu_aware == 0) {
      if (me == 0)
        error->warning(FLERR,"Turning off GPU-aware MPI since it is not detected, "
                       "use '-pk kokkos gpu/aware on' to override");
      gpu_aware_flag = 0;
    }

#endif // OPEN_MPI

    // IBM Spectrum MPI

#if defined(MPI_VERSION) && (MPI_VERSION > 2)

    int len;
    char mpi_version[MPI_MAX_LIBRARY_VERSION_STRING];
    MPI_Get_library_version(mpi_version, &len);
    if (strstr(&mpi_version[0], "Spectrum") != nullptr) {
      char* str;
      have_gpu_aware = 0;
      if ((str = getenv("OMPI_MCA_pml_pami_enable_cuda")))
        if ((strcmp(str,"1") == 0))
          have_gpu_aware = 1;

      if (!have_gpu_aware) {
        if (me == 0)
          error->warning(FLERR,"The Spectrum MPI '-gpu' flag is not set. Disabling GPU-aware MPI");
        gpu_aware_flag = 0;
      }
    }
#endif

    if (have_gpu_aware == -1) {
      // MVAPICH2
#if defined(MPICH) && defined(MVAPICH2_VERSION)
      char* str;
      have_gpu_aware = 0;
      if ((str = getenv("MV2_USE_CUDA")))
        if ((strcmp(str,"1") == 0))
          have_gpu_aware = 1;

      if (!have_gpu_aware) {
        if (me == 0)
          error->warning(FLERR,"MVAPICH2 'MV2_USE_CUDA' environment variable is not set. Disabling GPU-aware MPI");
        gpu_aware_flag = 0;
      }
      // pure MPICH or some MPICH derivative
      // check for Cray MPICH which has GPU-aware support
#elif defined(MPICH) && !defined(MVAPICH2_VERSION)
      char* str;
      have_gpu_aware = 0;
      if ((str = getenv("MPICH_GPU_SUPPORT_ENABLED")))
        if ((strcmp(str,"1") == 0))
          have_gpu_aware = 1;

      if (!have_gpu_aware) {
        if (me == 0)
          error->warning(FLERR,"Detected MPICH. Disabling GPU-aware MPI");
        gpu_aware_flag = 0;
      }
#else
      if (me == 0)
        error->warning(FLERR,"Kokkos with GPU-enabled backend assumes GPU-aware MPI is available,"
                       " but cannot determine if this is the case\n         try"
                       " '-pk kokkos gpu/aware off' if getting segmentation faults");
#endif
    }
  } // nmpi > 0
#endif // LMP_KOKKOS_GPU

#ifdef KILL_KOKKOS_ON_SIGSEGV
  signal(SIGSEGV, my_signal_handler);
#endif
}

/* ---------------------------------------------------------------------- */

void KokkosLMP::initialize(const Kokkos::InitializationSettings& args, Error *error)
{
  if (!Kokkos::is_initialized()) {
    if (is_finalized)
      error->all(FLERR,"Kokkos package already finalized, cannot re-initialize");
    Kokkos::initialize(args);
  }
}

/* ---------------------------------------------------------------------- */

void KokkosLMP::finalize()
{
  if (Kokkos::is_initialized() && !is_finalized)
    Kokkos::finalize();
  is_finalized = 1;
}

/* ----------------------------------------------------------------------
   invoked by package kokkos command
------------------------------------------------------------------------- */

void KokkosLMP::accelerator(int narg, char **arg)
{
  int iarg = 0;
  while (iarg < narg) {
    if (strcmp(arg[iarg],"neigh") == 0) {
      if (iarg+2 > narg) error->all(FLERR,"Illegal package kokkos command");
      if (strcmp(arg[iarg+1],"full") == 0) neighflag = FULL;
      else if (strcmp(arg[iarg+1],"half") == 0) {
        if (nthreads > 1 || ngpus > 0)
          neighflag = HALFTHREAD;
        else
          neighflag = HALF;
      }
      else error->all(FLERR,"Illegal package kokkos command");
      iarg += 2;
    } else if (strcmp(arg[iarg],"neigh/qeq") == 0) {
      if (iarg+2 > narg) error->all(FLERR,"Illegal package kokkos command");
      if (strcmp(arg[iarg+1],"full") == 0) neighflag_qeq = FULL;
      else if (strcmp(arg[iarg+1],"half") == 0) {
        if (nthreads > 1 || ngpus > 0)
          neighflag_qeq = HALFTHREAD;
        else
          neighflag_qeq = HALF;
      }
      else error->all(FLERR,"Illegal package kokkos command");
      iarg += 2;
    } else if (strcmp(arg[iarg],"binsize") == 0) {
      if (iarg+2 > narg) error->all(FLERR,"Illegal package kokkos command");
      binsize = utils::numeric(FLERR,arg[iarg+1],false,lmp);
      iarg += 2;
    } else if (strcmp(arg[iarg],"newton") == 0) {
      if (iarg+2 > narg) error->all(FLERR,"Illegal package kokkos command");
      newtonflag = utils::logical(FLERR,arg[iarg+1],false,lmp);
      iarg += 2;
    } else if (strcmp(arg[iarg],"comm") == 0) {
      if (iarg+2 > narg) error->all(FLERR,"Illegal package kokkos command");
      if (strcmp(arg[iarg+1],"no") == 0) {
        exchange_comm_classic = forward_comm_classic = reverse_comm_classic = 1;
        forward_pair_comm_classic = reverse_pair_comm_classic = forward_fix_comm_classic = 1;

        exchange_comm_on_host = forward_comm_on_host = reverse_comm_on_host = 0;
      } else if (strcmp(arg[iarg+1],"host") == 0) {
        exchange_comm_classic = forward_comm_classic = reverse_comm_classic = 0;
        forward_pair_comm_classic = reverse_pair_comm_classic = forward_fix_comm_classic = 1;

        exchange_comm_on_host = forward_comm_on_host = reverse_comm_on_host = 1;
      } else if (strcmp(arg[iarg+1],"device") == 0) {
        exchange_comm_classic = forward_comm_classic = reverse_comm_classic = 0;
        forward_pair_comm_classic = reverse_pair_comm_classic = forward_fix_comm_classic = 0;

        exchange_comm_on_host = forward_comm_on_host = reverse_comm_on_host = 0;
      } else error->all(FLERR,"Illegal package kokkos command");
      iarg += 2;
    } else if (strcmp(arg[iarg],"comm/exchange") == 0) {
      if (iarg+2 > narg) error->all(FLERR,"Illegal package kokkos command");
      if (strcmp(arg[iarg+1],"no") == 0) exchange_comm_classic = 1;
      else if (strcmp(arg[iarg+1],"host") == 0) {
        exchange_comm_classic = 0;
        exchange_comm_on_host = 1;
      } else if (strcmp(arg[iarg+1],"device") == 0) {
        exchange_comm_classic = 0;
        exchange_comm_on_host = 0;
      } else error->all(FLERR,"Illegal package kokkos command");
      exchange_comm_changed = 0;
      iarg += 2;
    } else if (strcmp(arg[iarg],"comm/forward") == 0) {
      if (iarg+2 > narg) error->all(FLERR,"Illegal package kokkos command");
      if (strcmp(arg[iarg+1],"no") == 0) forward_comm_classic = 1;
      else if (strcmp(arg[iarg+1],"host") == 0) {
        forward_comm_classic = 0;
        forward_comm_on_host = 1;
      } else if (strcmp(arg[iarg+1],"device") == 0) {
        forward_comm_classic = 0;
        forward_comm_on_host = 0;
      } else error->all(FLERR,"Illegal package kokkos command");
      forward_comm_changed = 0;
      iarg += 2;
    } else if (strcmp(arg[iarg],"comm/pair/forward") == 0) {
      if (iarg+2 > narg) error->all(FLERR,"Illegal package kokkos command");
      if (strcmp(arg[iarg+1],"no") == 0) forward_pair_comm_classic = 1;
      else if (strcmp(arg[iarg+1],"host") == 0) forward_pair_comm_classic = 1;
      else if (strcmp(arg[iarg+1],"device") == 0) forward_pair_comm_classic = 0;
      else error->all(FLERR,"Illegal package kokkos command");
      forward_pair_comm_changed = 0;
      iarg += 2;
    } else if (strcmp(arg[iarg],"comm/pair/reverse") == 0) {
      if (iarg+2 > narg) error->all(FLERR,"Illegal package kokkos command");
      if (strcmp(arg[iarg+1],"no") == 0) reverse_pair_comm_classic = 1;
      else if (strcmp(arg[iarg+1],"host") == 0) reverse_pair_comm_classic = 1;
      else if (strcmp(arg[iarg+1],"device") == 0) reverse_pair_comm_classic = 0;
      else error->all(FLERR,"Illegal package kokkos command");
      reverse_pair_comm_changed = 0;
      iarg += 2;
    } else if (strcmp(arg[iarg],"comm/fix/forward") == 0) {
      if (iarg+2 > narg) error->all(FLERR,"Illegal package kokkos command");
      if (strcmp(arg[iarg+1],"no") == 0) forward_fix_comm_classic = 1;
      else if (strcmp(arg[iarg+1],"host") == 0) forward_fix_comm_classic = 1;
      else if (strcmp(arg[iarg+1],"device") == 0) forward_fix_comm_classic = 0;
      else error->all(FLERR,"Illegal package kokkos command");
      forward_fix_comm_changed = 0;
      iarg += 2;
    } else if (strcmp(arg[iarg],"comm/reverse") == 0) {
      if (iarg+2 > narg) error->all(FLERR,"Illegal package kokkos command");
      else if (strcmp(arg[iarg+1],"no") == 0) reverse_comm_classic = 1;
      else if (strcmp(arg[iarg+1],"host") == 0) {
        reverse_comm_classic = 0;
        reverse_comm_on_host = 1;
      } else if (strcmp(arg[iarg+1],"device") == 0) {
        reverse_comm_classic = 0;
        reverse_comm_on_host = 0;
      } else error->all(FLERR,"Illegal package kokkos command");
      reverse_comm_changed = 0;
      iarg += 2;
    } else if (strcmp(arg[iarg],"sort") == 0) {
      if (iarg+2 > narg) error->all(FLERR,"Illegal package kokkos command");
      else if (strcmp(arg[iarg+1],"no") == 0) sort_classic = 1;
      else if (strcmp(arg[iarg+1],"host") == 0) sort_classic = 1;
      else if (strcmp(arg[iarg+1],"device") == 0) sort_classic = 0;
      else error->all(FLERR,"Illegal package kokkos command");
      sort_changed = 0;
      iarg += 2;
    } else if (strcmp(arg[iarg],"atom/map") == 0) {
      if (iarg+2 > narg) error->all(FLERR,"Illegal package kokkos command");
      else if (strcmp(arg[iarg+1],"no") == 0) atom_map_classic = 1;
      else if (strcmp(arg[iarg+1],"host") == 0) atom_map_classic = 1;
      else if (strcmp(arg[iarg+1],"device") == 0) atom_map_classic = 0;
      else error->all(FLERR,"Illegal package kokkos command");
      atom_map_changed = 0;
      iarg += 2;
    } else if ((strcmp(arg[iarg],"gpu/aware") == 0)
               || (strcmp(arg[iarg],"cuda/aware") == 0)) {
      if (iarg+2 > narg) error->all(FLERR,"Illegal package kokkos command");
      gpu_aware_flag = utils::logical(FLERR,arg[iarg+1],false,lmp);
      iarg += 2;
    } else if (strcmp(arg[iarg],"pair/only") == 0) {
      if (iarg+2 > narg) error->all(FLERR,"Illegal package kokkos command");
      lmp->pair_only_flag = utils::logical(FLERR,arg[iarg+1],false,lmp);
      iarg += 2;
    } else if (strcmp(arg[iarg],"neigh/thread") == 0) {
      if (iarg+2 > narg) error->all(FLERR,"Illegal package kokkos command");
      neigh_thread = utils::logical(FLERR,arg[iarg+1],false,lmp);
      neigh_thread_set = 1;
      iarg += 2;
    } else if (strcmp(arg[iarg],"neigh/transpose") == 0) {
      if (iarg+2 > narg) error->all(FLERR,"Illegal package kokkos command");
      neigh_transpose = utils::logical(FLERR,arg[iarg+1],false,lmp);
      iarg += 2;
    } else error->all(FLERR,"Illegal package kokkos command");
  }

#ifdef LMP_KOKKOS_GPU

  int nmpi = 0;
  MPI_Comm_size(world,&nmpi);

  // if "gpu/aware off" or "pair/only on", and "comm device", change to "comm no"

  if ((!gpu_aware_flag && nmpi > 1) || lmp->pair_only_flag) {
    if (exchange_comm_classic == 0 && exchange_comm_on_host == 0) {
      exchange_comm_classic = 1;
      exchange_comm_changed = 1;
    }
    if (forward_comm_classic == 0 && forward_comm_on_host == 0) {
      forward_comm_classic = 1;
      forward_comm_changed = 1;
    }
    if (forward_pair_comm_classic == 0) {
      forward_pair_comm_classic = 1;
      forward_pair_comm_changed = 1;
    }
    if (reverse_pair_comm_classic == 0) {
      reverse_pair_comm_classic = 1;
      reverse_pair_comm_changed = 1;
    }
    if (forward_fix_comm_classic == 0) {
      forward_fix_comm_classic = 1;
      forward_fix_comm_changed = 1;
    }
    if (reverse_comm_classic == 0 && reverse_comm_on_host == 0) {
      reverse_comm_classic = 1;
      reverse_comm_changed = 1;
    }
  }

  if (lmp->pair_only_flag) {
    if (sort_classic == 0) {
      sort_classic = 1;
      sort_changed = 1;
    }
    if (atom_map_classic == 0) {
      atom_map_classic = 1;
      atom_map_changed = 1;
    }
  }

  // if "gpu/aware on" and "pair/only off", and comm flags were changed previously, change them back

  if (gpu_aware_flag && !lmp->pair_only_flag) {
    if (exchange_comm_changed) {
      exchange_comm_classic = 0;
      exchange_comm_changed = 0;
    }
    if (forward_comm_changed) {
      forward_comm_classic = 0;
      forward_comm_changed = 0;
    }
    if (forward_pair_comm_changed) {
      forward_pair_comm_classic = 0;
      forward_pair_comm_changed = 0;
    }
    if (reverse_pair_comm_changed) {
      reverse_pair_comm_classic = 0;
      reverse_pair_comm_changed = 0;
    }
    if (forward_fix_comm_changed) {
      forward_fix_comm_classic = 0;
      forward_fix_comm_changed = 0;
    }
    if (reverse_comm_changed) {
      reverse_comm_classic = 0;
      reverse_comm_changed = 0;
    }
  }

  if (lmp->pair_only_flag) {
    if (sort_changed) {
      sort_classic = 0;
      sort_changed = 0;
    }
    if (atom_map_changed) {
      atom_map_classic = 0;
      atom_map_changed = 0;
    }
  }

#endif

  // set newton flags
  // set neighbor binsize, same as neigh_modify command

  force->newton = force->newton_pair = force->newton_bond = newtonflag;

  if (neigh_thread && newtonflag)
    error->all(FLERR,"Must use KOKKOS package option 'newton off' with 'neigh/thread on'");

  neighbor->binsize_user = binsize;
  if (binsize <= 0.0) neighbor->binsizeflag = 0;
  else neighbor->binsizeflag = 1;
}

/* ----------------------------------------------------------------------
   called by Finish
------------------------------------------------------------------------- */

bigint KokkosLMP::neigh_count(int m)
{
  int inum = 0;
  bigint nneigh = 0;

  ArrayTypes<LMPHostType>::t_int_1d h_ilist;
  ArrayTypes<LMPHostType>::t_int_1d h_numneigh;

  NeighborKokkos *nk = (NeighborKokkos *) neighbor;
  if (nk->lists[m]->execution_space == Host) {
    NeighListKokkos<LMPHostType>* nlistKK = (NeighListKokkos<LMPHostType>*) nk->lists[m];
    inum = nlistKK->inum;
    h_ilist = Kokkos::create_mirror_view(nlistKK->d_ilist);
    h_numneigh = Kokkos::create_mirror_view(nlistKK->d_numneigh);
    Kokkos::deep_copy(h_ilist,nlistKK->d_ilist);
    Kokkos::deep_copy(h_numneigh,nlistKK->d_numneigh);
  } else if (nk->lists[m]->execution_space == Device) {
    NeighListKokkos<LMPDeviceType>* nlistKK = (NeighListKokkos<LMPDeviceType>*) nk->lists[m];
    inum = nlistKK->inum;
    h_ilist = Kokkos::create_mirror_view(nlistKK->d_ilist);
    h_numneigh = Kokkos::create_mirror_view(nlistKK->d_numneigh);
    Kokkos::deep_copy(h_ilist,nlistKK->d_ilist);
    Kokkos::deep_copy(h_numneigh,nlistKK->d_numneigh);
  }

  for (int i = 0; i < inum; i++) nneigh += h_numneigh[h_ilist[i]];

  return nneigh;
}

void KokkosLMP::my_signal_handler(int sig)
{
  if (sig == SIGSEGV) {
#if defined(_WIN32)
    // there is no kill() function on Windows
    exit(1);
#else
    kill(getpid(),SIGABRT);
#endif
  }
}<|MERGE_RESOLUTION|>--- conflicted
+++ resolved
@@ -111,11 +111,7 @@
       }
       if ((str = getenv("FLUX_TASK_LOCAL_ID"))) {
         if (ngpus > 0) {
-<<<<<<< HEAD
-          int local_rank = atoi(str);
-=======
           int local_rank = std::stoi(str);
->>>>>>> 05e836f5
           device = local_rank % ngpus;
           if (device >= skip_gpu) device++;
           set_flag = 1;
