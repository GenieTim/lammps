/* ----------------------------------------------------------------------
LAMMPS - Large-scale Atomic/Molecular Massively Parallel Simulator
http://lammps.sandia.gov, Sandia National Laboratories
Steve Plimpton, sjplimp@sandia.gov

Copyright (2003) Sandia Corporation.  Under the terms of Contract
DE-AC04-94AL85000 with Sandia Corporation, the U.S. Government retains
certain rights in this software.  This software is distributed under
the GNU General Public License.

See the README file in the top-level LAMMPS directory.
------------------------------------------------------------------------- */

/* ----------------------------------------------------------------------
Contributing Author: Jacob Gissinger (jacob.gissinger@colorado.edu)
------------------------------------------------------------------------- */

#include <mpi.h>
#include <cmath>
#include <cstring>
#include <cstdlib>
#include "fix_bond_react.h"
#include "update.h"
#include "modify.h"
#include "respa.h"
#include "atom.h"
#include "atom_vec.h"
#include "force.h"
#include "pair.h"
#include "comm.h"
#include "domain.h"
#include "neighbor.h"
#include "neigh_list.h"
#include "neigh_request.h"
#include "random_mars.h"
#include "molecule.h"
#include "group.h"
#include "citeme.h"
#include "memory.h"
#include "error.h"

#include <algorithm>

using namespace LAMMPS_NS;
using namespace FixConst;

static const char cite_fix_bond_react[] =
  "fix bond/react:\n\n"
  "@Article{Gissinger17,\n"
  " author = {J. R. Gissinger, B. D. Jensen, K. E. Wise},\n"
  " title = {Modeling chemical reactions in classical molecular dynamics simulations},\n"
  " journal = {Polymer},\n"
  " year =    2017,\n"
  " volume =  128,\n"
  " pages =   {211--217}\n"
  "}\n\n";

#define BIG 1.0e20
#define DELTA 16
#define MAXLINE 256
#define MAXGUESS 20

// various statuses of superimpose algorithm:
// ACCEPT: site successfully matched to pre-reacted template
// REJECT: site does not match pre-reacted template
// PROCEED: normal execution (non-guessing mode)
// CONTINUE: a neighbor has been assigned, skip to next neighbor
// GUESSFAIL: a guess has failed (if no more restore points, status = 'REJECT')
// RESTORE: restore mode, load most recent restore point
enum{ACCEPT,REJECT,PROCEED,CONTINUE,GUESSFAIL,RESTORE};

/* ---------------------------------------------------------------------- */

FixBondReact::FixBondReact(LAMMPS *lmp, int narg, char **arg) :
  Fix(lmp, narg, arg)
{
  if (lmp->citeme) lmp->citeme->add(cite_fix_bond_react);

  fix1 = NULL;
  fix2 = NULL;

  if (narg < 8) error->all(FLERR,"Illegal fix bond/react command: "
                           "too few arguments");

  MPI_Comm_rank(world,&me);
  MPI_Comm_size(world,&nprocs);
  newton_bond = force->newton_bond;

  attempted_rxn = 0;
  force_reneighbor = 1;
  next_reneighbor = -1;
  vector_flag = 1;
  global_freq = 1;
  extvector = 0;
  rxnID = 0;
  status = PROCEED;

  nxspecial = NULL;
  onemol_nxspecial = NULL;
  twomol_nxspecial = NULL;
  xspecial = NULL;
  onemol_xspecial = NULL;
  twomol_xspecial = NULL;

  // these group names are reserved for use exclusively by bond/react
  master_group = (char *) "bond_react_MASTER_group";

  // by using fixed group names, only one instance of fix bond/react is allowed.
  if (modify->find_fix_by_style("bond/react") != -1)
    error->all(FLERR,"Only one instance of fix bond/react allowed at a time");

  // let's find number of reactions specified
  nreacts = 0;
  for (int i = 3; i < narg; i++) {
    if (strcmp(arg[i],"react") == 0) {
      nreacts++;
      i = i + 6; // skip past mandatory arguments
      if (i > narg) error->all(FLERR,"Illegal fix bond/react command: "
                               "'react' has too few arguments");
    }
  }

  if (nreacts == 0) error->all(FLERR,"Illegal fix bond/react command: "
                               "missing mandatory 'react' argument");

  size_vector = nreacts;

  int iarg = 3;
  stabilization_flag = 0;
  int num_common_keywords = 1;
  for (int m = 0; m < num_common_keywords; m++) {
    if (strcmp(arg[iarg],"stabilization") == 0) {
      if (strcmp(arg[iarg+1],"no") == 0) {
        if (iarg+2 > narg) error->all(FLERR,"Illegal fix bond/react command: "
                                      "'stabilization' keyword has too few arguments");
        iarg += 2;
      }
      if (strcmp(arg[iarg+1],"yes") == 0) {
        if (iarg+4 > narg) error->all(FLERR,"Illegal fix bond/react command:"
                                      "'stabilization' keyword has too few arguments");
        int n = strlen(arg[iarg+2]) + 1;
        exclude_group = new char[n];
        strcpy(exclude_group,arg[iarg+2]);
        stabilization_flag = 1;
        nve_limit_xmax = arg[iarg+3];
        iarg += 4;
      }
    } else if (strcmp(arg[iarg],"react") == 0) {
      break;
    } else error->all(FLERR,"Illegal fix bond/react command: unknown keyword");
  }

  // set up common variables as vectors of length 'nreacts'
  // nevery, cutoff, onemol, twomol, superimpose file

  // this looks excessive
  // the price of vectorization (all reactions in one command)?
  memory->create(nevery,nreacts,"bond/react:nevery");
  memory->create(cutsq,nreacts,2,"bond/react:cutsq");
  memory->create(unreacted_mol,nreacts,"bond/react:unreacted_mol");
  memory->create(reacted_mol,nreacts,"bond/react:reacted_mol");
  memory->create(fraction,nreacts,"bond/react:fraction");
  memory->create(seed,nreacts,"bond/react:seed");
  memory->create(limit_duration,nreacts,"bond/react:limit_duration");
  memory->create(stabilize_steps_flag,nreacts,"bond/react:stabilize_steps_flag");
  memory->create(iatomtype,nreacts,"bond/react:iatomtype");
  memory->create(jatomtype,nreacts,"bond/react:jatomtype");
  memory->create(ibonding,nreacts,"bond/react:ibonding");
  memory->create(jbonding,nreacts,"bond/react:jbonding");
  memory->create(closeneigh,nreacts,"bond/react:closeneigh");
  memory->create(groupbits,nreacts,"bond/react:groupbits");
  memory->create(reaction_count,nreacts,"bond/react:reaction_count");
  memory->create(local_rxn_count,nreacts,"bond/react:local_rxn_count");
  memory->create(ghostly_rxn_count,nreacts,"bond/react:ghostly_rxn_count");
  memory->create(reaction_count_total,nreacts,"bond/react:reaction_count_total");

  for (int i = 0; i < nreacts; i++) {
    fraction[i] = 1;
    seed[i] = 12345;
    stabilize_steps_flag[i] = 0;
    // set default limit duration to 60 timesteps
    limit_duration[i] = 60;
    reaction_count[i] = 0;
    local_rxn_count[i] = 0;
    ghostly_rxn_count[i] = 0;
    reaction_count_total[i] = 0;
  }

  char **files;
  files = new char*[nreacts];

  for (int rxn = 0; rxn < nreacts; rxn++) {

    if (strcmp(arg[iarg],"react") != 0) error->all(FLERR,"Illegal fix bond/react command: "
                                                   "'react' or 'stabilization' has incorrect arguments");

    iarg++;

    iarg++; // read in reaction name here
    //for example, rxn_name[rxn] = ...

    int igroup = group->find(arg[iarg++]);
    if (igroup == -1) error->all(FLERR,"Could not find fix group ID");
    groupbits[rxn] = group->bitmask[igroup];

    nevery[rxn] = force->inumeric(FLERR,arg[iarg++]);
    if (nevery[rxn] <= 0) error->all(FLERR,"Illegal fix bond/react command: "
                                     "'Nevery' must be a positive integer");

    double cutoff = force->numeric(FLERR,arg[iarg++]);
    if (cutoff < 0.0) error->all(FLERR,"Illegal fix bond/react command: "
                                 "'Rmin' cannot be negative");
    cutsq[rxn][0] = cutoff*cutoff;

    cutoff = force->numeric(FLERR,arg[iarg++]);
    if (cutoff < 0.0) error->all(FLERR,"Illegal fix bond/react command:"
                                 "'Rmax' cannot be negative");
    cutsq[rxn][1] = cutoff*cutoff;

    unreacted_mol[rxn] = atom->find_molecule(arg[iarg++]);
    if (unreacted_mol[rxn] == -1) error->all(FLERR,"Unreacted molecule template ID for "
                                             "fix bond/react does not exist");
    reacted_mol[rxn] = atom->find_molecule(arg[iarg++]);
    if (reacted_mol[rxn] == -1) error->all(FLERR,"Reacted molecule template ID for "
                                           "fix bond/react does not exist");

    //read superimpose file
    files[rxn] = new char[strlen(arg[iarg])+1];
    strcpy(files[rxn],arg[iarg]);
    iarg++;

    while (iarg < narg && strcmp(arg[iarg],"react") != 0 ) {
      if (strcmp(arg[iarg],"prob") == 0) {
        if (iarg+3 > narg) error->all(FLERR,"Illegal fix bond/react command: "
                                      "'prob' keyword has too few arguments");
        fraction[rxn] = force->numeric(FLERR,arg[iarg+1]);
        seed[rxn] = force->inumeric(FLERR,arg[iarg+2]);
        if (fraction[rxn] < 0.0 || fraction[rxn] > 1.0)
          error->all(FLERR,"Illegal fix bond/react command: "
                     "probability fraction must between 0 and 1, inclusive");
        if (seed[rxn] <= 0) error->all(FLERR,"Illegal fix bond/react command: "
                                       "probability seed must be positive");
        iarg += 3;
      } else if (strcmp(arg[iarg],"stabilize_steps") == 0) {
        if (stabilization_flag == 0) error->all(FLERR,"Stabilize_steps keyword "
                                                "used without stabilization keyword");
        if (iarg+2 > narg) error->all(FLERR,"Illegal fix bond/react command: "
                                      "'stabilize_steps' has too few arguments");
        limit_duration[rxn] = force->numeric(FLERR,arg[iarg+1]);
        stabilize_steps_flag[rxn] = 1;
        iarg += 2;
      } else error->all(FLERR,"Illegal fix bond/react command: unknown keyword");
    }
  }

  max_natoms = 0; // the number of atoms in largest molecule template
  for (int myrxn = 0; myrxn < nreacts; myrxn++) {
    twomol = atom->molecules[reacted_mol[myrxn]];
    max_natoms = MAX(max_natoms,twomol->natoms);
  }

  memory->create(equivalences,max_natoms,2,nreacts,"bond/react:equivalences");
  memory->create(reverse_equiv,max_natoms,2,nreacts,"bond/react:reverse_equiv");
  memory->create(edge,max_natoms,nreacts,"bond/react:edge");
  memory->create(landlocked_atoms,max_natoms,nreacts,"bond/react:landlocked_atoms");

  for (int j = 0; j < nreacts; j++)
    for (int i = 0; i < max_natoms; i++) edge[i][j] = 0;

  // read all superimpose files afterward
  for (int i = 0; i < nreacts; i++) {
    open(files[i]);
    onemol = atom->molecules[unreacted_mol[i]];
    twomol = atom->molecules[reacted_mol[i]];
    get_molxspecials();
    read(i);
    fclose(fp);
    iatomtype[i] = onemol->type[ibonding[i]-1];
    jatomtype[i] = onemol->type[jbonding[i]-1];
    find_landlocked_atoms(i);
  }

  for (int i = 0; i < nreacts; i++) {
    delete [] files[i];
  }
  delete [] files;

  if (atom->molecular != 1)
    error->all(FLERR,"Cannot use fix bond/react with non-molecular systems");

  // check if bonding atoms are 1-2, 1-3, or 1-4 bonded neighbors
  // if so, we don't need non-bonded neighbor list
  for (int myrxn = 0; myrxn < nreacts; myrxn++) {
    closeneigh[myrxn] = -1; // indicates will search non-bonded neighbors
    onemol = atom->molecules[unreacted_mol[myrxn]];
    get_molxspecials();
    for (int k = 0; k < onemol_nxspecial[ibonding[myrxn]-1][2]; k++) {
      if (onemol_xspecial[ibonding[myrxn]-1][k] == jbonding[myrxn]) {
        closeneigh[myrxn] = 2; // index for 1-4 neighbor
        if (k < onemol_nxspecial[ibonding[myrxn]-1][1])
          closeneigh[myrxn] = 1; // index for 1-3 neighbor
        if (k < onemol_nxspecial[ibonding[myrxn]-1][0])
          closeneigh[myrxn] = 0; // index for 1-2 neighbor
        break;
      }
    }
  }

  // initialize Marsaglia RNG with processor-unique seed

  random = new class RanMars*[nreacts];
  for (int i = 0; i < nreacts; i++) {
    random[i] = new RanMars(lmp,seed[i] + me);
  }

  // set comm sizes needed by this fix
  // forward is big due to comm of broken bonds and 1-2 neighbors

  comm_forward = MAX(2,2+atom->maxspecial);
  comm_reverse = 2;

  // allocate arrays local to this fix
  nmax = 0;
  partner = finalpartner = NULL;
  distsq = NULL;
  probability = NULL;
  maxcreate = 0;
  created = NULL;
  ncreate = NULL;
  allncreate = 0;
  local_num_mega = 0;
  ghostly_num_mega = 0;
  restore =  NULL;

  // zero out stats
  global_megasize = 0;
  avail_guesses = 0;
  glove_counter = 0;
  guess_branch = new int[MAXGUESS]();
  pioneer_count = new int[max_natoms];
  local_mega_glove = NULL;
  ghostly_mega_glove = NULL;
  global_mega_glove = NULL;

  // these are merely loop indices that became important
  pion = neigh = trace = 0;

  id_fix1 = NULL;
  id_fix2 = NULL;
}

/* ---------------------------------------------------------------------- */

FixBondReact::~FixBondReact()
{
  // unregister callbacks to this fix from Atom class
  atom->delete_callback(id,0);

  for (int i = 0; i < nreacts; i++) {
    delete random[i];
  }
  delete [] random;

  memory->destroy(partner);
  memory->destroy(finalpartner);
  memory->destroy(ncreate);
  memory->destroy(distsq);
  memory->destroy(probability);
  memory->destroy(created);
  memory->destroy(edge);
  memory->destroy(equivalences);
  memory->destroy(reverse_equiv);

  memory->destroy(nevery);
  memory->destroy(cutsq);
  memory->destroy(unreacted_mol);
  memory->destroy(reacted_mol);
  memory->destroy(fraction);
  memory->destroy(seed);
  memory->destroy(limit_duration);
  memory->destroy(stabilize_steps_flag);

  memory->destroy(iatomtype);
  memory->destroy(jatomtype);
  memory->destroy(ibonding);
  memory->destroy(jbonding);
  memory->destroy(closeneigh);
  memory->destroy(groupbits);
  memory->destroy(reaction_count);
  memory->destroy(local_rxn_count);
  memory->destroy(ghostly_rxn_count);
  memory->destroy(reaction_count_total);

  if (newton_bond == 0) {
    memory->destroy(xspecial);
    memory->destroy(nxspecial);
    memory->destroy(onemol_xspecial);
    memory->destroy(onemol_nxspecial);
    memory->destroy(twomol_xspecial);
    memory->destroy(twomol_nxspecial);
  }

  if (attempted_rxn == 1) {
    memory->destroy(restore_pt);
    memory->destroy(restore);
    memory->destroy(glove);
    memory->destroy(pioneers);
    memory->destroy(landlocked_atoms);
    memory->destroy(local_mega_glove);
    memory->destroy(ghostly_mega_glove);
  }

  memory->destroy(global_mega_glove);

  if (stabilization_flag == 1) {
    delete [] exclude_group;

    // check nfix in case all fixes have already been deleted
    if (id_fix1 == NULL && modify->nfix) modify->delete_fix(id_fix1);
    delete [] id_fix1;
  }

  if (id_fix2 == NULL && modify->nfix) modify->delete_fix(id_fix2);
  delete [] id_fix2;

  delete [] guess_branch;
  delete [] pioneer_count;
}

/* ---------------------------------------------------------------------- */

int FixBondReact::setmask()
{
  int mask = 0;
  mask |= POST_INTEGRATE;
  mask |= POST_INTEGRATE_RESPA;
  return mask;
}

/* ----------------------------------------------------------------------
let's add an internal nve/limit fix for relaxation of reaction sites
also let's add our per-atom property fix here!
this per-atom property will state the timestep an atom was 'limited'
it will have the name 'i_limit_tags' and will be intitialized to 0 (not in group)
------------------------------------------------------------------------- */

void FixBondReact::post_constructor()
{
  // let's add the limit_tags per-atom property fix
  int len = strlen("bond_react_props_internal") + 1;
  id_fix2 = new char[len];
  strcpy(id_fix2,"bond_react_props_internal");

  int ifix = modify->find_fix(id_fix2);
  if (ifix == -1) {
    char **newarg = new char*[8];
    newarg[0] = (char *) "bond_react_props_internal";
    newarg[1] = (char *) "all"; // group ID is ignored
    newarg[2] = (char *) "property/atom";
    newarg[3] = (char *) "i_limit_tags";
    newarg[4] = (char *) "i_statted_tags";
    newarg[5] = (char *) "i_react_tags";
    newarg[6] = (char *) "ghost";
    newarg[7] = (char *) "yes";
    modify->add_fix(8,newarg);
    fix2 = modify->fix[modify->nfix-1];
    delete [] newarg;
  }

  // create master_group if not already existing
  if (group->find(master_group) == -1) {
    group->find_or_create(master_group);
    char **newarg;
    newarg = new char*[5];
    newarg[0] = master_group;
    newarg[1] = (char *) "dynamic";
    newarg[2] = (char *) "all";
    newarg[3] = (char *) "property";
    newarg[4] = (char *) "limit_tags";
    group->assign(5,newarg);
    delete [] newarg;
  }

  // on to statted_tags (system-wide thermostat)
  // intialize per-atom statted_flags to 1
  // (only if not already initialized by restart)
  // NOTE: limit_tags and react_tags automaticaly intitialized to zero (unless read from restart)
  if (fix2->restart_reset != 1) {
    int flag;
    int index = atom->find_custom("statted_tags",flag);
    int *i_statted_tags = atom->ivector[index];

    for (int i = 0; i < atom->nlocal; i++)
      i_statted_tags[i] = 1;
  }

  if (stabilization_flag == 1) {
    // create exclude_group if not already existing
    if (group->find(exclude_group) == -1) {
      group->find_or_create(exclude_group);
      char **newarg;
      newarg = new char*[5];
      newarg[0] = exclude_group;
      newarg[1] = (char *) "dynamic";
      newarg[2] = (char *) "all";
      newarg[3] = (char *) "property";
      newarg[4] = (char *) "statted_tags";
      group->assign(5,newarg);
      delete [] newarg;
    }

    // let's create a new nve/limit fix to limit newly reacted atoms
    len = strlen("bond_react_MASTER_nve_limit") + 1;
    id_fix1 = new char[len];
    strcpy(id_fix1,"bond_react_MASTER_nve_limit");

    ifix = modify->find_fix(id_fix1);

    if (ifix == -1) {
      char **newarg = new char*[4];
      newarg[0] = id_fix1;
      newarg[1] = master_group;
      newarg[2] = (char *) "nve/limit";
      newarg[3] = nve_limit_xmax;
      modify->add_fix(4,newarg);
      fix1 = modify->fix[modify->nfix-1];
      delete [] newarg;
    }

  }

  // currently must redefine dynamic groups so they are updated at proper time
  // -> should double check as to why

  int must_redefine_groups = 1;

  if (must_redefine_groups) {
    group->find_or_create(master_group);
    char **newarg;
    newarg = new char*[5];
    newarg[0] = master_group;
    newarg[1] = (char *) "dynamic";
    newarg[2] = (char *) "all";
    newarg[3] = (char *) "property";
    newarg[4] = (char *) "limit_tags";
    group->assign(5,newarg);
    delete [] newarg;
  }

  if (stabilization_flag == 1) {
    if (must_redefine_groups) {
      group->find_or_create(exclude_group);
      char **newarg;
      newarg = new char*[5];
      newarg[0] = exclude_group;
      newarg[1] = (char *) "dynamic";
      newarg[2] = (char *) "all";
      newarg[3] = (char *) "property";
      newarg[4] = (char *) "statted_tags";
      group->assign(5,newarg);
      delete [] newarg;
    }
  }
}

/* ---------------------------------------------------------------------- */

void FixBondReact::init()
{

  if (strstr(update->integrate_style,"respa"))
    nlevels_respa = ((Respa *) update->integrate)->nlevels;

  // check cutoff for iatomtype,jatomtype
  for (int i = 0; i < nreacts; i++) {
    if (force->pair == NULL || cutsq[i][1] > force->pair->cutsq[iatomtype[i]][jatomtype[i]])
      error->all(FLERR,"Fix bond/react cutoff is longer than pairwise cutoff");
  }

  // need a half neighbor list, built every Nevery steps
  int irequest = neighbor->request(this,instance_me);
  neighbor->requests[irequest]->pair = 0;
  neighbor->requests[irequest]->fix = 1;
  neighbor->requests[irequest]->occasional = 1;

  lastcheck = -1;
}

/* ---------------------------------------------------------------------- */

void FixBondReact::init_list(int /*id*/, NeighList *ptr)
{
  list = ptr;
}

/* ----------------------------------------------------------------------
  Identify all pairs of potentially reactive atoms for this time step.
  This function is modified from LAMMPS’ fix bond/create.
---------------------------------------------------------------------- */

void FixBondReact::post_integrate()
{
  // check if any reactions could occur on this timestep
  int nevery_check = 1;
  for (int i = 0; i < nreacts; i++) {
    if (!(update->ntimestep % nevery[i])) {
      nevery_check = 0;
      break;
    }
  }

  for (int i = 0; i < nreacts; i++) {
    reaction_count[i] = 0;
    local_rxn_count[i] = 0;
    ghostly_rxn_count[i] = 0;
  }

  if (nevery_check) {
    unlimit_bond();
    return;
  }

  // acquire updated ghost atom positions
  // necessary b/c are calling this after integrate, but before Verlet comm

  comm->forward_comm();

  // resize bond partner list and initialize it
  // needs to be atom->nmax in length

  if (atom->nmax > nmax) {
    memory->destroy(partner);
    memory->destroy(finalpartner);
    memory->destroy(distsq);
    memory->destroy(ncreate);
    memory->destroy(probability);
    nmax = atom->nmax;
    memory->create(partner,nmax,"bond/react:partner");
    memory->create(finalpartner,nmax,"bond/react:finalpartner");
    memory->create(distsq,nmax,2,"bond/react:distsq");
    memory->create(ncreate,nreacts,"bond/react:ncreate");
    memory->create(probability,nmax,"bond/react:probability");
  }

  // reset create counts
  for (int i = 0; i < nreacts; i++) {
    ncreate[i] = 0;
  }

  int nlocal = atom->nlocal;
  int nall = atom->nlocal + atom->nghost;

  // loop over neighbors of my atoms
  // each atom sets one closest eligible partner atom ID to bond with

  tagint *tag = atom->tag;
  int *type = atom->type;

  neighbor->build_one(list,1);

  // here we define a full special list, independent of Newton setting
  if (newton_bond == 1) {
    nxspecial = atom->nspecial;
    xspecial = atom->special;
  } else {
    int nall = atom->nlocal + atom->nghost;
    memory->destroy(nxspecial);
    memory->destroy(xspecial);
    memory->create(nxspecial,nall,3,"bond/react:nxspecial");
    memory->create(xspecial,nall,atom->maxspecial,"bond/react:xspecial");
    for (int i = 0; i < atom->nlocal; i++) {
      nxspecial[i][0] = atom->num_bond[i];
      for (int j = 0; j < nxspecial[i][0]; j++) {
        xspecial[i][j] = atom->bond_atom[i][j];
      }
      nxspecial[i][1] = atom->nspecial[i][1];
      nxspecial[i][2] = atom->nspecial[i][2];
      int joffset = nxspecial[i][0] - atom->nspecial[i][0];
      for (int j = nxspecial[i][0]; j < nxspecial[i][2]; j++) {
        xspecial[i][j+joffset] = atom->special[i][j];
      }
    }
  }

  int j;
  for (rxnID = 0; rxnID < nreacts; rxnID++) {
    for (int ii = 0; ii < nall; ii++) {
      partner[ii] = 0;
      finalpartner[ii] = 0;
      distsq[ii][0] = 0.0;
      distsq[ii][1] = BIG;
    }

    // fork between far and close_partner here
    if (closeneigh[rxnID] < 0) {
      far_partner();
      // reverse comm of distsq and partner
      // not needed if newton_pair off since I,J pair was seen by both procs
      commflag = 2;
      if (force->newton_pair) comm->reverse_comm_fix(this);
    } else {
      close_partner();
      commflag = 2;
      comm->reverse_comm_fix(this);
    }

    // each atom now knows its winning partner
    // for prob check, generate random value for each atom with a bond partner
    // forward comm of partner and random value, so ghosts have it

    if (fraction[rxnID] < 1.0) {
      for (int i = 0; i < nlocal; i++)
      if (partner[i]) probability[i] = random[rxnID]->uniform();
    }

    commflag = 2;
    comm->forward_comm_fix(this,2);

    // consider for reaction:
    // only if both atoms list each other as winning bond partner
    //   and probability constraint is satisfied
    // if other atom is owned by another proc, it should do same thing

    int temp_ncreate = 0;
    for (int i = 0; i < nlocal; i++) {
      if (partner[i] == 0) {
        continue;
      }

      j = atom->map(partner[i]);
      if (partner[j] != tag[i]) {
        continue;
      }

      // apply probability constraint using RN for atom with smallest ID

      if (fraction[rxnID] < 1.0) {
        if (tag[i] < tag[j]) {
          if (probability[i] >= fraction[rxnID]) continue;
        } else {
          if (probability[j] >= fraction[rxnID]) continue;
        }
      }

      // store final created bond partners and count the rxn possibility once

      finalpartner[i] = tag[j];
      finalpartner[j] = tag[i];

      if (tag[i] < tag[j]) temp_ncreate++;
    }

    // cycle loop if no even eligible bonding atoms were found (on any proc)
    int some_chance;
    MPI_Allreduce(&temp_ncreate,&some_chance,1,MPI_INT,MPI_SUM,world);
    if (!some_chance) continue;

    // communicate final partner

    commflag = 3;
    comm->forward_comm_fix(this);

    // add instance to 'created' only if this processor
    // owns the atoms with smaller global ID
    // NOTE: we no longer care about ghost-ghost instances as bond/create did
    // this is because we take care of updating topology later (and differently)
    for (int i = 0; i < nlocal; i++) {

      if (finalpartner[i] == 0) continue;

      j = atom->map(finalpartner[i]);
      // if (j < 0 || tag[i] < tag[j]) {
      if (tag[i] < tag[j]) { //atom->map(std::min(tag[i],tag[j])) <= nlocal &&
        if (ncreate[rxnID] == maxcreate) {
          maxcreate += DELTA;
          // third column of 'created': bond/react integer ID
          memory->grow(created,maxcreate,2,nreacts,"bond/react:created");
        }
        // to ensure types remain in same order
        // unnecessary now taken from reaction map file
        if (iatomtype[rxnID] == type[i]) {
          created[ncreate[rxnID]][0][rxnID] = tag[i];
          created[ncreate[rxnID]][1][rxnID] = finalpartner[i];
        } else {
          created[ncreate[rxnID]][0][rxnID] = finalpartner[i];
          created[ncreate[rxnID]][1][rxnID] = tag[i];
        }
        ncreate[rxnID]++;
      }
    }
  }

  // break loop if no even eligible bonding atoms were found (on any proc)
  int some_chance;

  allncreate = 0;
  for (int i = 0; i < nreacts; i++)
    allncreate += ncreate[i];

  MPI_Allreduce(&allncreate,&some_chance,1,MPI_INT,MPI_SUM,world);
  if (!some_chance) {
    unlimit_bond();
    return;
  }

  // run through the superimpose algorithm
  // this checks if simulation topology matches unreacted mol template
  superimpose_algorithm();
  // free atoms that have been limited after reacting
  unlimit_bond();
}

/* ----------------------------------------------------------------------
  Search non-bonded neighbor lists if bonding atoms are not in special list
------------------------------------------------------------------------- */

void FixBondReact::far_partner()
{
  int inum,jnum,itype,jtype,possible;
  double xtmp,ytmp,ztmp,delx,dely,delz,rsq;
  int *ilist,*jlist,*numneigh,**firstneigh;

  // loop over neighbors of my atoms
  // each atom sets one closest eligible partner atom ID to bond with

  double **x = atom->x;
  tagint *tag = atom->tag;
  int *mask = atom->mask;
  int *type = atom->type;

  inum = list->inum;
  ilist = list->ilist;
  numneigh = list->numneigh;
  firstneigh = list->firstneigh;

  // per-atom property indicating if in bond/react master group
  int flag;
  int index1 = atom->find_custom("limit_tags",flag);
  int *i_limit_tags = atom->ivector[index1];

  int i,j;

  for (int ii = 0; ii < inum; ii++) {
    i = ilist[ii];
    if (!(mask[i] & groupbits[rxnID])) continue;
    if (i_limit_tags[i] != 0) continue;
    itype = type[i];
    xtmp = x[i][0];
    ytmp = x[i][1];
    ztmp = x[i][2];
    jlist = firstneigh[i];
    jnum = numneigh[i];

    for (int jj = 0; jj < jnum; jj++) {
      j = jlist[jj];
      j &= NEIGHMASK;
      if (!(mask[j] & groupbits[rxnID])) {
        continue;
      }

      if (i_limit_tags[j] != 0) {
        continue;
      }

      jtype = type[j];
      possible = 0;
      if (itype == iatomtype[rxnID] && jtype == jatomtype[rxnID]) {
        possible = 1;
      } else if (itype == jatomtype[rxnID] && jtype == iatomtype[rxnID]) {
        possible = 1;
      }

      if (possible == 0) continue;

      // do not allow bonding atoms within special list
      for (int k = 0; k < nxspecial[i][2]; k++)
        if (xspecial[i][k] == tag[j]) possible = 0;
      if (!possible) continue;

      delx = xtmp - x[j][0];
      dely = ytmp - x[j][1];
      delz = ztmp - x[j][2];
      rsq = delx*delx + dely*dely + delz*delz;

      if (rsq >= cutsq[rxnID][1] || rsq <= cutsq[rxnID][0]) {
        continue;
      }
      if (rsq < distsq[i][1]) {
        partner[i] = tag[j];
        distsq[i][1] = rsq;
      }
      if (rsq < distsq[j][1]) {
        partner[j] = tag[i];
        distsq[j][1] = rsq;
      }
    }
  }
}

/* ----------------------------------------------------------------------
  Slightly simpler to find bonding partner when a close neighbor
------------------------------------------------------------------------- */

void FixBondReact::close_partner()
{
  int n,i1,i2,itype,jtype;
  double delx,dely,delz,rsq;

  double **x = atom->x;
  tagint *tag = atom->tag;
  int *type = atom->type;
  int *mask = atom->mask;

  // per-atom property indicating if in bond/react master group
  int flag;
  int index1 = atom->find_custom("limit_tags",flag);
  int *i_limit_tags = atom->ivector[index1];

  // loop over special list
  for (int ii = 0; ii < atom->nlocal; ii++) {
    itype = type[ii];
    n = 0;
    if (closeneigh[rxnID] != 0)
      n = nxspecial[ii][closeneigh[rxnID]-1];
    for (; n < nxspecial[ii][closeneigh[rxnID]]; n++) {
      i1 = ii;
      i2 = atom->map(xspecial[ii][n]);
      jtype = type[i2];
      if (!(mask[i1] & groupbits[rxnID])) continue;
      if (!(mask[i2] & groupbits[rxnID])) continue;
      if (i_limit_tags[i1] != 0) continue;
      if (i_limit_tags[i2] != 0) continue;
      if (itype != iatomtype[rxnID] || jtype != jatomtype[rxnID]) continue;

      delx = x[i1][0] - x[i2][0];
      dely = x[i1][1] - x[i2][1];
      delz = x[i1][2] - x[i2][2];
      domain->minimum_image(delx,dely,delz); // ghost location fix
      rsq = delx*delx + dely*dely + delz*delz;
      if (rsq >= cutsq[rxnID][1] || rsq <= cutsq[rxnID][0]) continue;

      if (rsq > distsq[i1][0]) {
        partner[i1] = tag[i2];
        distsq[i1][0] = rsq;
      }
      if (rsq > distsq[i2][0]) {
        partner[i2] = tag[i1];
        distsq[i2][0] = rsq;
      }
    }
  }
}

/* ----------------------------------------------------------------------
  Set up global variables. Loop through all pairs; loop through Pioneers
  until Superimpose Algorithm is completed for each pair.
------------------------------------------------------------------------- */

void FixBondReact::superimpose_algorithm()
{
  local_num_mega = 0;
  ghostly_num_mega = 0;

  // quick description of important global indices you'll see floating about:
  // 'pion' is the pioneer loop index
  // 'neigh' in the first neighbor index
  // 'trace' retraces the first nieghbors
  // trace: once you choose a first neighbor, you then check for other nieghbors of same type

  if (attempted_rxn == 1) {
    memory->destroy(restore_pt);
    memory->destroy(restore);
    memory->destroy(glove);
    memory->destroy(pioneers);
    memory->destroy(local_mega_glove);
    memory->destroy(ghostly_mega_glove);
  }

  memory->create(glove,max_natoms,2,"bond/react:glove");
  memory->create(restore_pt,MAXGUESS,4,"bond/react:restore_pt");
  memory->create(pioneers,max_natoms,"bond/react:pioneers");
  memory->create(restore,max_natoms,MAXGUESS,"bond/react:restore");
  memory->create(local_mega_glove,max_natoms+1,allncreate,"bond/react:local_mega_glove");
  memory->create(ghostly_mega_glove,max_natoms+1,allncreate,"bond/react:ghostly_mega_glove");

  attempted_rxn = 1;

  for (int i = 0; i < max_natoms+1; i++) {
    for (int j = 0; j < allncreate; j++) {
      local_mega_glove[i][j] = 0;
      ghostly_mega_glove[i][j] = 0;
    }
  }

  // let's finally begin the superimpose loop
  for (rxnID = 0; rxnID < nreacts; rxnID++) {
    for (lcl_inst = 0; lcl_inst < ncreate[rxnID]; lcl_inst++) {

      onemol = atom->molecules[unreacted_mol[rxnID]];
      twomol = atom->molecules[reacted_mol[rxnID]];
      get_molxspecials();

      status = PROCEED;

      glove_counter = 0;
      for (int i = 0; i < max_natoms; i++) {
        for (int j = 0; j < 2; j++) {
          glove[i][j] = 0;
        }
      }

      for (int i = 0; i < MAXGUESS; i++) {
        guess_branch[i] = 0;
      }

      int myibonding = ibonding[rxnID];
      int myjbonding = jbonding[rxnID];

      glove[myibonding-1][0] = myibonding;
      glove[myibonding-1][1] = created[lcl_inst][0][rxnID];
      glove_counter++;
      glove[myjbonding-1][0] = myjbonding;
      glove[myjbonding-1][1] = created[lcl_inst][1][rxnID];
      glove_counter++;

      avail_guesses = 0;

      for (int i = 0; i < max_natoms; i++)
        pioneer_count[i] = 0;

      for (int i = 0; i < onemol_nxspecial[myibonding-1][0]; i++)
        pioneer_count[onemol_xspecial[myibonding-1][i]-1]++;

      for (int i = 0; i < onemol_nxspecial[myjbonding-1][0]; i++)
        pioneer_count[onemol_xspecial[myjbonding-1][i]-1]++;


      int hang_catch = 0;
      while (!(status == ACCEPT || status == REJECT)) {

        for (int i = 0; i < max_natoms; i++) {
          pioneers[i] = 0;
        }

        for (int i = 0; i < onemol->natoms; i++) {
          if (glove[i][0] !=0 && pioneer_count[i] < onemol_nxspecial[i][0] && edge[i][rxnID] == 0) {
            pioneers[i] = 1;
          }
        }

        // run through the pioneers
        // due to use of restore points, 'pion' index can change in loop
        for (pion = 0; pion < onemol->natoms; pion++) {
          if (pioneers[pion] || status == GUESSFAIL) {
            make_a_guess();
            if (status == ACCEPT || status == REJECT) break;
          }
        }

        if (status == ACCEPT) { // reaction site found successfully!
          glove_ghostcheck();
        }
        hang_catch++;
        // let's go ahead and catch the simplest of hangs
        //if (hang_catch > onemol->natoms*4)
        if (hang_catch > atom->nlocal*30) {
          error->one(FLERR,"Excessive iteration of superimpose algorithm");
        }
      }
    }
  }

  global_megasize = 0;

  ghost_glovecast(); // consolidate all mega_gloves to all processors
  dedup_mega_gloves(0); // make sure atoms aren't added to more than one reaction

  MPI_Allreduce(&local_rxn_count[0],&reaction_count[0],nreacts,MPI_INT,MPI_SUM,world);

  for (int i = 0; i < nreacts; i++)
    reaction_count_total[i] += reaction_count[i];

  // this assumes compute_vector is called from process 0
  // ...so doesn't bother to bcast ghostly_rxn_count
  if (me == 0)
    for (int i = 0; i < nreacts; i++)
      reaction_count_total[i] += ghostly_rxn_count[i];

  // this updates topology next step
  next_reneighbor = update->ntimestep;

  // call limit_bond in 'global_mega_glove mode.' oh, and local mode
  limit_bond(0); // add reacting atoms to nve/limit
  limit_bond(1);
  update_everything(); // change topology
}

/* ----------------------------------------------------------------------
  Screen for obvious algorithm fails. This is the return point when a guess
  has failed: check for available restore points.
------------------------------------------------------------------------- */

void FixBondReact::make_a_guess()
{
  int *type = atom->type;
  int nfirst_neighs = onemol_nxspecial[pion][0];

  // per-atom property indicating if in bond/react master group
  int flag;
  int index1 = atom->find_custom("limit_tags",flag);
  int *i_limit_tags = atom->ivector[index1];

  if (status == GUESSFAIL && avail_guesses == 0) {
    status = REJECT;
    return;
  }

  if (status == GUESSFAIL && avail_guesses > 0) {
    // load restore point
    for (int i = 0; i < onemol->natoms; i++) {
      glove[i][0] = restore[i][(avail_guesses*4)-4];
      glove[i][1] = restore[i][(avail_guesses*4)-3];
      pioneer_count[i] = restore[i][(avail_guesses*4)-2];
      pioneers[i] = restore[i][(avail_guesses*4)-1];
    }
    pion = restore_pt[avail_guesses-1][0];
    neigh = restore_pt[avail_guesses-1][1];
    trace = restore_pt[avail_guesses-1][2];
    glove_counter = restore_pt[avail_guesses-1][3];
    status = RESTORE;
    neighbor_loop();
    if (status != PROCEED) return;
  }

  nfirst_neighs = onemol_nxspecial[pion][0];

  //  check if any of first neighbors are in bond_react_MASTER_group
  //  if so, this constitutes a fail
  //  because still undergoing a previous reaction!
  //  could technically fail unnecessarily during a wrong guess if near edge atoms
  //  we accept this temporary and infrequent decrease in reaction occurences

  for (int i = 0; i < nxspecial[atom->map(glove[pion][1])][0]; i++) {
    if (atom->map(xspecial[atom->map(glove[pion][1])][i]) < 0) {
      error->all(FLERR,"Fix bond/react needs ghost atoms from further away1"); // parallel issues.
    }
    if (i_limit_tags[(int)atom->map(xspecial[atom->map(glove[pion][1])][i])] != 0) {
      status = GUESSFAIL;
      return;
    }
  }

  // check for same number of neighbors between unreacted mol and simulation
  if (nfirst_neighs != nxspecial[atom->map(glove[pion][1])][0]) {
    status = GUESSFAIL;
    return;
  }

  // make sure all neighbors aren't already assigned
  // an issue discovered for coarse-grained example
  int assigned_count = 0;
  for (int i = 0; i < nfirst_neighs; i++)
    for (int j = 0; j < onemol->natoms; j++)
      if (xspecial[atom->map(glove[pion][1])][i] == glove[j][1]) {
        assigned_count++;
        break;
      }

  if (assigned_count == nfirst_neighs) status = GUESSFAIL;

  // check if all neigh atom types are the same between simulation and unreacted mol
  int *mol_ntypes = new int[atom->ntypes];
  int *lcl_ntypes = new int[atom->ntypes];

  for (int i = 0; i < atom->ntypes; i++) {
    mol_ntypes[i] = 0;
    lcl_ntypes[i] = 0;
  }

  for (int i = 0; i < nfirst_neighs; i++) {
    mol_ntypes[(int)onemol->type[(int)onemol_xspecial[pion][i]-1]-1]++;
    lcl_ntypes[(int)type[(int)atom->map(xspecial[atom->map(glove[pion][1])][i])]-1]++; //added -1
  }

  for (int i = 0; i < atom->ntypes; i++) {
    if (mol_ntypes[i] != lcl_ntypes[i]) {
      status = GUESSFAIL;
      delete [] mol_ntypes;
      delete [] lcl_ntypes;
      return;
    }
  }

  delete [] mol_ntypes;
  delete [] lcl_ntypes;

  // okay everything seems to be in order. let's assign some ID pairs!!!
  neighbor_loop();
}

/* ----------------------------------------------------------------------
  Loop through all First Bonded Neighbors of the current Pioneer.
  Prepare appropriately if we are in Restore Mode.
------------------------------------------------------------------------- */

void FixBondReact::neighbor_loop()
{
  int nfirst_neighs = onemol_nxspecial[pion][0];

  if (status == RESTORE) {
    check_a_neighbor();
    return;
  }

  for (neigh = 0; neigh < nfirst_neighs; neigh++) {
    if (glove[(int)onemol_xspecial[pion][neigh]-1][0] == 0) {
      check_a_neighbor();
    }
  }
  // status should still = PROCEED
}

/* ----------------------------------------------------------------------
  Check if we can assign this First Neighbor to pre-reacted template
  without guessing. If so, do it! If not, call crosscheck_the_nieghbor().
------------------------------------------------------------------------- */

void FixBondReact::check_a_neighbor()
{
  int *type = atom->type;
  int nfirst_neighs = onemol_nxspecial[pion][0];

  if (status != RESTORE) {
    // special consideration for hydrogen atoms (and all first neighbors bonded to no other atoms) (and aren't edge atoms)
    if (onemol_nxspecial[(int)onemol_xspecial[pion][neigh]-1][0] == 1 && edge[(int)onemol_xspecial[pion][neigh]-1][rxnID] == 0) {

      for (int i = 0; i < nfirst_neighs; i++) {

        if (type[(int)atom->map(xspecial[(int)atom->map(glove[pion][1])][i])] == onemol->type[(int)onemol_xspecial[pion][neigh]-1] &&
            nxspecial[(int)atom->map(xspecial[(int)atom->map(glove[pion][1])][i])][0] == 1) {

          int already_assigned = 0;
          for (int j = 0; j < onemol->natoms; j++) {
            if (glove[j][1] == xspecial[atom->map(glove[pion][1])][i]) {
              already_assigned = 1;
              break;
            }
          }

          if (already_assigned == 0) {
            glove[(int)onemol_xspecial[pion][neigh]-1][0] = onemol_xspecial[pion][neigh];
            glove[(int)onemol_xspecial[pion][neigh]-1][1] = xspecial[(int)atom->map(glove[pion][1])][i];

            //another check for ghost atoms. perhaps remove the one in make_a_guess
            if (atom->map(glove[(int)onemol_xspecial[pion][neigh]-1][1]) < 0) {
              error->all(FLERR,"Fix bond/react needs ghost atoms from further away2");
            }

            for (int j = 0; j < onemol_nxspecial[onemol_xspecial[pion][neigh]-1][0]; j++) {
              pioneer_count[onemol_xspecial[onemol_xspecial[pion][neigh]-1][j]-1]++;
            }

            glove_counter++;
            if (glove_counter == onemol->natoms) {
              status = ACCEPT;
              ring_check();
              return;
            }
            // status should still == PROCEED
            return;
          }
        }
      }
      // we are here if no matching atom found
      status = GUESSFAIL;
      return;
    }
  }

  crosscheck_the_neighbor();
  if (status != PROCEED) {
    if (status == CONTINUE)
      status = PROCEED;
    return;
  }

  // finally ready to match non-duplicate, non-edge atom IDs!!

  for (int i = 0; i < nfirst_neighs; i++) {

    if (type[atom->map((int)xspecial[(int)atom->map(glove[pion][1])][i])] == onemol->type[(int)onemol_xspecial[pion][neigh]-1]) {
      int already_assigned = 0;

      //check if a first neighbor of the pioneer is already assigned to pre-reacted template
      for (int j = 0; j < onemol->natoms; j++) {
        if (glove[j][1] == xspecial[atom->map(glove[pion][1])][i]) {
          already_assigned = 1;
          break;
        }
      }

      if (already_assigned == 0) {
        glove[(int)onemol_xspecial[pion][neigh]-1][0] = onemol_xspecial[pion][neigh];
        glove[(int)onemol_xspecial[pion][neigh]-1][1] = xspecial[(int)atom->map(glove[pion][1])][i];

        //another check for ghost atoms. perhaps remove the one in make_a_guess
        if (atom->map(glove[(int)onemol_xspecial[pion][neigh]-1][1]) < 0) {
          error->all(FLERR,"Fix bond/react needs ghost atoms from further away3");
        }

        for (int ii = 0; ii < onemol_nxspecial[onemol_xspecial[pion][neigh]-1][0]; ii++) {
          pioneer_count[onemol_xspecial[onemol_xspecial[pion][neigh]-1][ii]-1]++;
        }

        glove_counter++;
        if (glove_counter == onemol->natoms) {
          status = ACCEPT;
          ring_check();
          return;
          // will never complete here when there are edge atoms
          // ...actually that could be wrong if people get creative...shouldn't affect anything
        }
        // status should still = PROCEED
        return;
      }
    }
  }
  // status is still 'PROCEED' if we are here!
}

/* ----------------------------------------------------------------------
  Check if there a viable guess to be made. If so, prepare to make a
  guess by recording a restore point.
------------------------------------------------------------------------- */

void FixBondReact::crosscheck_the_neighbor()
{
  int nfirst_neighs = onemol_nxspecial[pion][0];

  if (status == RESTORE) {
    inner_crosscheck_loop();
    return;
  }

  for (trace = 0; trace < nfirst_neighs; trace++) {
    if (neigh!=trace && onemol->type[(int)onemol_xspecial[pion][neigh]-1] == onemol->type[(int)onemol_xspecial[pion][trace]-1] &&
        glove[onemol_xspecial[pion][trace]-1][0] == 0) {

      if (avail_guesses == MAXGUESS) {
        error->warning(FLERR,"Fix bond/react failed because MAXGUESS set too small. ask developer for info");
        status = GUESSFAIL;
        return;
      }
      avail_guesses++;
      for (int i = 0; i < onemol->natoms; i++) {
        restore[i][(avail_guesses*4)-4] = glove[i][0];
        restore[i][(avail_guesses*4)-3] = glove[i][1];
        restore[i][(avail_guesses*4)-2] = pioneer_count[i];
        restore[i][(avail_guesses*4)-1] = pioneers[i];
        restore_pt[avail_guesses-1][0] = pion;
        restore_pt[avail_guesses-1][1] = neigh;
        restore_pt[avail_guesses-1][2] = trace;
        restore_pt[avail_guesses-1][3] = glove_counter;
      }

      inner_crosscheck_loop();
      return;
    }
  }
  // status is still 'PROCEED' if we are here!
}

/* ----------------------------------------------------------------------
  We are ready to make a guess. If there are multiple possible choices
  for this guess, keep track of these.
------------------------------------------------------------------------- */

void FixBondReact::inner_crosscheck_loop()
{
  int *type = atom->type;
  // arbitrarily limited to 5 identical first neighbors
  tagint tag_choices[5];
  int nfirst_neighs = onemol_nxspecial[pion][0];

  int num_choices = 0;
  for (int i = 0; i < nfirst_neighs; i++) {

    int already_assigned = 0;
    for (int j = 0; j < onemol->natoms; j++) {
      if (glove[j][1] == xspecial[atom->map(glove[pion][1])][i]) {
        already_assigned = 1;
        break;
      }
    }

    if (already_assigned == 0 &&
        type[(int)atom->map(xspecial[atom->map(glove[pion][1])][i])] == onemol->type[(int)onemol_xspecial[pion][neigh]-1]) {
      if (num_choices > 5) { // here failed because too many identical first neighbors. but really no limit if situation arises
        status = GUESSFAIL;
        return;
      }
      tag_choices[num_choices++] = xspecial[atom->map(glove[pion][1])][i];
    }
  }

  // guess branch is for when multiple identical neighbors. then we guess each one in turn
  // guess_branch must work even when avail_guesses = 0. so index accordingly!
  // ...actually, avail_guesses should never be zero here anyway
  if (guess_branch[avail_guesses-1] == 0) guess_branch[avail_guesses-1] = num_choices;

  //std::size_t size = sizeof(tag_choices) / sizeof(tag_choices[0]);
  std::sort(tag_choices, tag_choices + num_choices); //, std::greater<int>());
  glove[onemol_xspecial[pion][neigh]-1][0] = onemol_xspecial[pion][neigh];
  glove[onemol_xspecial[pion][neigh]-1][1] = tag_choices[guess_branch[avail_guesses-1]-1];
  guess_branch[avail_guesses-1]--;

  //another check for ghost atoms. perhaps remove the one in make_a_guess
  if (atom->map(glove[(int)onemol_xspecial[pion][neigh]-1][1]) < 0) {
    error->all(FLERR,"Fix bond/react needs ghost atoms from further away4");
  }

  if (guess_branch[avail_guesses-1] == 0) avail_guesses--;

  for (int i = 0; i < onemol_nxspecial[onemol_xspecial[pion][neigh]-1][0]; i++) {
    pioneer_count[onemol_xspecial[onemol_xspecial[pion][neigh]-1][i]-1]++;
  }
  glove_counter++;
  if (glove_counter == onemol->natoms) {
    status = ACCEPT;
    ring_check();
    return;
  }
  status = CONTINUE;
}

/* ----------------------------------------------------------------------
  Check that newly assigned atoms have correct bonds
  Necessary for certain ringed structures
------------------------------------------------------------------------- */

void FixBondReact::ring_check()
{
  // ring_check can be made more efficient by re-introducing 'frozen' atoms
  // 'frozen' atoms have been assigned and also are no longer pioneers

  for (int i = 0; i < onemol->natoms; i++) {
    for (int j = 0; j < onemol_nxspecial[i][0]; j++) {
      int ring_fail = 1;
      int ispecial = onemol_xspecial[i][j];
      for (int k = 0; k < nxspecial[atom->map(glove[i][1])][0]; k++) {
        if (xspecial[atom->map(glove[i][1])][k] == glove[ispecial-1][1]) {
          ring_fail = 0;
          break;
        }
      }
      if (ring_fail == 1) {
        status = GUESSFAIL;
        return;
      }
    }
  }
}

/* ----------------------------------------------------------------------
  Get xspecials for current molecule templates
------------------------------------------------------------------------- */

void FixBondReact::get_molxspecials()
{
  if (newton_bond == 1) {
    onemol_nxspecial = onemol->nspecial;
    onemol_xspecial = onemol->special;
    twomol_nxspecial = twomol->nspecial;
    twomol_xspecial = twomol->special;
  } else {
    memory->destroy(onemol_nxspecial);
    memory->destroy(onemol_xspecial);
    memory->create(onemol_nxspecial,onemol->natoms,3,"bond/react:onemol_nxspecial");
    memory->create(onemol_xspecial,onemol->natoms,atom->maxspecial,"bond/react:onemol_xspecial");
    for (int i = 0; i < onemol->natoms; i++) {
      onemol_nxspecial[i][0] = onemol->num_bond[i];
      for (int j = 0; j < onemol_nxspecial[i][0]; j++) {
        onemol_xspecial[i][j] = onemol->bond_atom[i][j];
      }
      onemol_nxspecial[i][1] = onemol->nspecial[i][1];
      onemol_nxspecial[i][2] = onemol->nspecial[i][2];
      int joffset = onemol_nxspecial[i][0] - onemol->nspecial[i][0];
      for (int j = onemol_nxspecial[i][0]; j < onemol_nxspecial[i][2]; j++) {
        onemol_xspecial[i][j+joffset] = onemol->special[i][j];
      }
    }
    memory->destroy(twomol_nxspecial);
    memory->destroy(twomol_xspecial);
    memory->create(twomol_nxspecial,twomol->natoms,3,"bond/react:twomol_nxspecial");
    memory->create(twomol_xspecial,twomol->natoms,atom->maxspecial,"bond/react:twomol_xspecial");
    for (int i = 0; i < twomol->natoms; i++) {
      twomol_nxspecial[i][0] = twomol->num_bond[i];
      for (int j = 0; j < twomol_nxspecial[i][0]; j++) {
        twomol_xspecial[i][j] = twomol->bond_atom[i][j];
      }
      twomol_nxspecial[i][1] = twomol->nspecial[i][1];
      twomol_nxspecial[i][2] = twomol->nspecial[i][2];
      int joffset = twomol_nxspecial[i][0] - twomol->nspecial[i][0];
      for (int j = twomol_nxspecial[i][0]; j < twomol_nxspecial[i][2]; j++) {
        twomol_xspecial[i][j+joffset] = twomol->special[i][j];
      }
    }
  }
}

/* ----------------------------------------------------------------------
  Determine which pre-reacted template atoms are at least three bonds
  away from edge atoms.
------------------------------------------------------------------------- */

void FixBondReact::find_landlocked_atoms(int myrxn)
{
  // landlocked_atoms are atoms for which all topology is contained in reacted template
  // if dihedrals/impropers exist: this means that edge atoms are not in their 1-3 neighbor list
  //   note: due to various usage/defintions of impropers, treated same as dihedrals
  // if angles exist: this means edge atoms not in their 1-2 neighbors list
  // if just bonds: this just means that edge atoms are not landlocked
  // Note: landlocked defined in terms of reacted template
  // if no edge atoms (small reacting molecule), all atoms are landlocked
  // we can delete all current topology of landlocked atoms and replace

  // always remove edge atoms from landlocked list
  for (int i = 0; i < twomol->natoms; i++) {
    if (edge[equivalences[i][1][myrxn]-1][myrxn] == 1) landlocked_atoms[i][myrxn] = 0;
    else landlocked_atoms[i][myrxn] = 1;
  }
  int nspecial_limit = -1;
  if (force->angle && twomol->angleflag) nspecial_limit = 0;

  if ((force->dihedral && twomol->dihedralflag) ||
      (force->improper && twomol->improperflag)) nspecial_limit = 1;

  if (nspecial_limit != -1) {
    for (int i = 0; i < twomol->natoms; i++) {
      for (int j = 0; j < twomol_nxspecial[i][nspecial_limit]; j++) {
        for (int k = 0; k < onemol->natoms; k++) {
          if (equivalences[twomol_xspecial[i][j]-1][1][myrxn] == k+1 && edge[k][myrxn] == 1) {
            landlocked_atoms[i][myrxn] = 0;
          }
        }
      }
    }
  }

  // bad molecule templates check
  // if atoms change types, but aren't landlocked, that's bad
  for (int i = 0; i < twomol->natoms; i++) {
    if (twomol->type[i] != onemol->type[equivalences[i][1][myrxn]-1] && landlocked_atoms[i][myrxn] == 0)
      error->one(FLERR,"Atom affected by reaction too close to template edge");
  }

  // additionally, if a bond changes type, but neither involved atom is landlocked, bad
  // would someone want to change an angle type but not bond or atom types? (etc.) ...hopefully not yet
  for (int i = 0; i < twomol->natoms; i++) {
    if (landlocked_atoms[i][myrxn] == 0) {
      for (int j = 0; j < twomol->num_bond[i]; j++) {
        int twomol_atomj = twomol->bond_atom[i][j];
        if (landlocked_atoms[twomol_atomj-1][myrxn] == 0) {
          int onemol_atomi = equivalences[i][1][myrxn];
          int onemol_batom;
          for (int m = 0; m < onemol->num_bond[onemol_atomi-1]; m++) {
            onemol_batom = onemol->bond_atom[onemol_atomi-1][m];
            if (onemol_batom == equivalences[twomol_atomj-1][1][myrxn]) {
              if (twomol->bond_type[i][j] != onemol->bond_type[onemol_atomi-1][m]) {
                error->one(FLERR,"Bond type affected by reaction too close to template edge");
              }
            }
          }
          if (newton_bond) {
            int onemol_atomj = equivalences[twomol_atomj-1][1][myrxn];
            for (int m = 0; m < onemol->num_bond[onemol_atomj-1]; m++) {
              onemol_batom = onemol->bond_atom[onemol_atomj-1][m];
              if (onemol_batom == equivalences[i][1][myrxn]) {
                if (twomol->bond_type[i][j] != onemol->bond_type[onemol_atomj-1][m]) {
                  error->one(FLERR,"Bond type affected by reaction too close to template edge");
                }
              }
            }
          }
        }
      }
    }
  }

  // also, if atoms change number of bonds, but aren't landlocked, that could be bad
  if (me == 0)
    for (int i = 0; i < twomol->natoms; i++) {
      if (twomol_nxspecial[i][0] != onemol_nxspecial[equivalences[i][1][myrxn]-1][0] && landlocked_atoms[i][myrxn] == 0) {
        char str[128];
        sprintf(str,"An atom in 'react #%d' changes bond connectivity but not atom type",myrxn+1);
        error->warning(FLERR,str);
        break;
      }
    }
}

/* ----------------------------------------------------------------------
let's dedup global_mega_glove
allows for same site undergoing different pathways, in parallel
------------------------------------------------------------------------- */

void FixBondReact::dedup_mega_gloves(int dedup_mode)
{
  // dedup_mode == 0 for local_dedup
  // dedup_mode == 1 for global_mega_glove
  for (int i = 0; i < nreacts; i++) {
    if (dedup_mode == 0) local_rxn_count[i] = 0;
    if (dedup_mode == 1) ghostly_rxn_count[i] = 0;
  }

  int dedup_size;
  if (dedup_mode == 0) {
    dedup_size = local_num_mega;
  } else if (dedup_mode == 1) {
    dedup_size = global_megasize;
  }

  tagint **dedup_glove;
  memory->create(dedup_glove,max_natoms+1,dedup_size,"bond/react:dedup_glove");

  if (dedup_mode == 0) {
    for (int i = 0; i < dedup_size; i++) {
      for (int j = 0; j < max_natoms+1; j++) {
        dedup_glove[j][i] = local_mega_glove[j][i];
      }
    }
  } else if (dedup_mode == 1) {
    for (int i = 0; i < dedup_size; i++) {
      for (int j = 0; j < max_natoms+1; j++) {
        dedup_glove[j][i] = global_mega_glove[j][i];
      }
    }
  }

  // dedup_mask is size dedup_size and filters reactions that have been deleted
  // a value of 1 means this reaction instance has been deleted
  int *dedup_mask = new int[dedup_size];
  int *dup_list = new int[dedup_size];

  for (int i = 0; i < dedup_size; i++) {
    dedup_mask[i] = 0;
    dup_list[i] = 0;
  }

  // let's randomly mix up our reaction instances first
  // then we can feel okay about ignoring ones we've already deleted (or accepted)
  // based off std::shuffle
  int *temp_rxn = new int[max_natoms+1];
  for (int i = dedup_size-1; i > 0; --i) { //dedup_size
    // choose random entry to swap current one with
    int k = floor(random[0]->uniform()*(i+1));

    // swap entries
    for (int j = 0; j < max_natoms+1; j++)
      temp_rxn[j] = dedup_glove[j][i];

    for (int j = 0; j < max_natoms+1; j++) {
      dedup_glove[j][i] = dedup_glove[j][k];
      dedup_glove[j][k] = temp_rxn[j];
    }
  }
  delete [] temp_rxn;

  for (int i = 0; i < dedup_size; i++) {
    if (dedup_mask[i] == 0) {
      int num_dups = 0;
      int myrxnid1 = dedup_glove[0][i];
      onemol = atom->molecules[unreacted_mol[myrxnid1]];
      for (int j = 0; j < onemol->natoms; j++) {
        int check1 = dedup_glove[j+1][i];
        for (int ii = i + 1; ii < dedup_size; ii++) {
          int already_listed = 0;
          for (int jj = 0; jj < num_dups; jj++) {
            if (dup_list[jj] == ii) {
              already_listed = 1;
              break;
            }
          }
          if (dedup_mask[ii] == 0 && already_listed == 0) {
            int myrxnid2 = dedup_glove[0][ii];
            twomol = atom->molecules[unreacted_mol[myrxnid2]];
            for (int jj = 0; jj < twomol->natoms; jj++) {
              int check2 = dedup_glove[jj+1][ii];
              if (check2 == check1) {
                // add this rxn instance as well
                if (num_dups == 0) dup_list[num_dups++] = i;
                dup_list[num_dups++] = ii;
                break;
              }
            }
          }
        }
      }
      // here we choose random number and therefore reaction instance
      int myrand = 1;
      if (num_dups > 0) {
        myrand = floor(random[0]->uniform()*num_dups);
        for (int iii = 0; iii < num_dups; iii++) {
          if (iii != myrand) dedup_mask[dup_list[iii]] = 1;
        }
      }
    }
  }

  // we must update local_mega_glove and local_megasize
  // we can simply overwrite local_mega_glove column by column
  if (dedup_mode == 0) {
    int new_local_megasize = 0;
    for (int i = 0; i < local_num_mega; i++) {
      if (dedup_mask[i] == 0) {
        local_rxn_count[(int) dedup_glove[0][i]]++;
        for (int j = 0; j < max_natoms+1; j++) {
          local_mega_glove[j][new_local_megasize] = dedup_glove[j][i];
        }
        new_local_megasize++;
      }
    }

    local_num_mega = new_local_megasize;
  }

  // we must update global_mega_glove and global_megasize
  // we can simply overwrite global_mega_glove column by column
  if (dedup_mode == 1) {
    int new_global_megasize = 0;
    for (int i = 0; i < global_megasize; i++) {
      if (dedup_mask[i] == 0) {
        ghostly_rxn_count[dedup_glove[0][i]]++;
        for (int j = 0; j < max_natoms + 1; j++) {
          global_mega_glove[j][new_global_megasize] = dedup_glove[j][i];
        }
        new_global_megasize++;
      }
    }
    global_megasize = new_global_megasize;
  }

  memory->destroy(dedup_glove);
  delete [] dedup_mask;
  delete [] dup_list;
}

/* ----------------------------------------------------------------------
let's limit movement of newly bonded atoms
and exclude them from other thermostats via exclude_group
------------------------------------------------------------------------- */

void FixBondReact::limit_bond(int limit_bond_mode)
{
  //two types of passes: 1) while superimpose algorithm is iterating (only local atoms)
  //                     2) once more for global_mega_glove [after de-duplicating rxn instances]
  //in second case, only add local atoms to group
  //as with update_everything, we can pre-prepare these arrays, then run generic limit_bond code

  //create local, generic variables for onemol->natoms and glove
  //to be filled differently on respective passes

  int nlocal = atom->nlocal;
  int temp_limit_num = 0;
  tagint *temp_limit_glove;
  if (limit_bond_mode == 0) {
    int max_temp = local_num_mega * (max_natoms + 1);
    temp_limit_glove = new tagint[max_temp];
    for (int j = 0; j < local_num_mega; j++) {
      rxnID = local_mega_glove[0][j];
      onemol = atom->molecules[unreacted_mol[rxnID]];
      for (int i = 0; i < onemol->natoms; i++) {
        temp_limit_glove[temp_limit_num++] = local_mega_glove[i+1][j];
      }
    }

  } else if (limit_bond_mode == 1) {
    int max_temp = global_megasize * (max_natoms + 1);
    temp_limit_glove = new tagint[max_temp];
    for (int j = 0; j < global_megasize; j++) {
      rxnID = global_mega_glove[0][j];
      onemol = atom->molecules[unreacted_mol[rxnID]];
      for (int i = 0; i < onemol->natoms; i++) {
        if (atom->map(global_mega_glove[i+1][j]) >= 0 &&
            atom->map(global_mega_glove[i+1][j]) < nlocal)
          temp_limit_glove[temp_limit_num++] = global_mega_glove[i+1][j];
      }
    }
  }

  if (temp_limit_num == 0) {
    delete [] temp_limit_glove;
    return;
  }

  // we must keep our own list of limited atoms
  // this will be a new per-atom property!

  int flag;
  int index1 = atom->find_custom("limit_tags",flag);
  int *i_limit_tags = atom->ivector[index1];

  int index2 = atom->find_custom("statted_tags",flag);
  int *i_statted_tags = atom->ivector[index2];

  int index3 = atom->find_custom("react_tags",flag);
  int *i_react_tags = atom->ivector[index3];

  for (int i = 0; i < temp_limit_num; i++) {
    // update->ntimestep could be 0. so add 1 throughout
    i_limit_tags[atom->map(temp_limit_glove[i])] = update->ntimestep + 1;
    i_statted_tags[atom->map(temp_limit_glove[i])] = 0;
    i_react_tags[atom->map(temp_limit_glove[i])] = rxnID;
  }

  delete [] temp_limit_glove;
}

/* ----------------------------------------------------------------------
let's unlimit movement of newly bonded atoms after n timesteps.
we give them back to the system thermostat
------------------------------------------------------------------------- */

void FixBondReact::unlimit_bond()
{
  //let's now unlimit in terms of i_limit_tags
  //we just run through all nlocal, looking for > limit_duration
  //then we return i_limit_tag to 0 (which removes from dynamic group)
  int flag;
  int index1 = atom->find_custom("limit_tags",flag);
  int *i_limit_tags = atom->ivector[index1];

  int index2 = atom->find_custom("statted_tags",flag);
  int *i_statted_tags = atom->ivector[index2];

  int index3 = atom->find_custom("react_tags",flag);
  int *i_react_tags = atom->ivector[index3];

  for (int i = 0; i < atom->nlocal; i++) {
    // unlimit atoms for next step! this resolves # of procs disparity, mostly
    // first '1': indexing offset, second '1': for next step
    if (i_limit_tags[i] != 0 && (update->ntimestep + 1 - i_limit_tags[i]) > limit_duration[i_react_tags[i]]) { // + 1
      i_limit_tags[i] = 0;
      i_statted_tags[i] = 1;
      i_react_tags[i] = 0;
    }
  }

  //really should only communicate this per-atom property, not entire reneighboring
  next_reneighbor = update->ntimestep;
}

/* ----------------------------------------------------------------------
check mega_glove for ghosts
if so, flag for broadcasting for perusal by all processors
------------------------------------------------------------------------- */

void FixBondReact::glove_ghostcheck()
{
  // here we add glove to either local_mega_glove or ghostly_mega_glove
<<<<<<< HEAD
  // ghostly_mega_glove includes atoms that are ghosts, either of this proc or another
  // 'ghosts of another' indication taken from comm->sendlist

  int ghostly = 0;
  if (comm->style == 0) {
    int tmp;
    int *localsendlist = (int *) comm->extract("localsendlist",tmp);

    // create an indexed sendlist
    for (int i = 0; i < onemol->natoms; i++) {
      int ilocal = atom->map(glove[i][1]);
      if (ilocal >= atom->nlocal || localsendlist[ilocal] == 1) {
        ghostly = 1;
        break;
      }
    }
  } else {
    #if !defined(MPI_STUBS)
      ghostly = 1;
    #endif
  }
=======
  int ghostly = 1;
  //for (int i = 0; i < onemol->natoms; i++) {
  //  if (atom->map(glove[i][1]) >= atom->nlocal) {
  //    ghostly = 1;
  //    break;
  //  }
  //}
>>>>>>> 09ef2bc8

  if (ghostly == 1) {
    ghostly_mega_glove[0][ghostly_num_mega] = rxnID;
    ghostly_rxn_count[rxnID]++; //for debuginng
    for (int i = 0; i < onemol->natoms; i++) {
      ghostly_mega_glove[i+1][ghostly_num_mega] = glove[i][1];
    }
    ghostly_num_mega++;
  } else {
    local_mega_glove[0][local_num_mega] = rxnID;
    local_rxn_count[rxnID]++; //for debuginng
    for (int i = 0; i < onemol->natoms; i++) {
      local_mega_glove[i+1][local_num_mega] = glove[i][1];
    }
    local_num_mega++;
  }
}

/* ----------------------------------------------------------------------
broadcast entries of mega_glove which contain nonlocal atoms for perusal by all processors
------------------------------------------------------------------------- */

void FixBondReact::ghost_glovecast()
{
#if !defined(MPI_STUBS)

  global_megasize = 0;

  int *allncols = new int[nprocs];
  for (int i = 0; i < nprocs; i++)
    allncols[i] = 0;
  MPI_Allgather(&ghostly_num_mega, 1, MPI_INT, allncols, 1, MPI_INT, world);
  for (int i = 0; i < nprocs; i++)
    global_megasize = global_megasize + allncols[i];

  if (global_megasize == 0) {
    delete [] allncols;
    return;
  }

  int *allstarts = new int[nprocs];

  int start = 0;
  for (int i = 0; i < me; i++) {
    start += allncols[i];
  }
  MPI_Allgather(&start, 1, MPI_INT, allstarts, 1, MPI_INT, world);
  MPI_Datatype columnunsized, column;
  int sizes[2]    = {max_natoms+1, global_megasize};
  int subsizes[2] = {max_natoms+1, 1};
  int starts[2]   = {0,0};
  MPI_Type_create_subarray (2, sizes, subsizes, starts, MPI_ORDER_C,
                            MPI_LMP_TAGINT, &columnunsized);
  MPI_Type_create_resized (columnunsized, 0, sizeof(tagint), &column);
  MPI_Type_commit(&column);

  memory->destroy(global_mega_glove);
  memory->create(global_mega_glove,max_natoms+1,global_megasize,"bond/react:global_mega_glove");

  for (int i = 0; i < max_natoms+1; i++)
    for (int j = 0; j < global_megasize; j++)
      global_mega_glove[i][j] = 0;

  if (ghostly_num_mega > 0) {
    for (int i = 0; i < max_natoms+1; i++) {
      for (int j = 0; j < ghostly_num_mega; j++) {
        global_mega_glove[i][j+start] = ghostly_mega_glove[i][j];
      }
    }
  }
  // let's send to root, dedup, then broadcast
  if (me == 0) {
    MPI_Gatherv(MPI_IN_PLACE, ghostly_num_mega, column, // Note: some values ignored for MPI_IN_PLACE
              &(global_mega_glove[0][0]), allncols, allstarts,
              column, 0, world);
  } else {
    MPI_Gatherv(&(global_mega_glove[0][start]), ghostly_num_mega, column,
              &(global_mega_glove[0][0]), allncols, allstarts,
              column, 0, world);
  }

  if (me == 0) dedup_mega_gloves(1); // global_mega_glove mode
  MPI_Bcast(&global_megasize,1,MPI_INT,0,world);
  MPI_Bcast(&(global_mega_glove[0][0]), global_megasize, column, 0, world);

  delete [] allstarts;
  delete [] allncols;

  MPI_Type_free(&column);
  MPI_Type_free(&columnunsized);
#endif
}

/* ----------------------------------------------------------------------
update charges, types, special lists and all topology
------------------------------------------------------------------------- */

void FixBondReact::update_everything()
{
  int *type = atom->type;

  int nlocal = atom->nlocal;
  int **nspecial = atom->nspecial;
  tagint **special = atom->special;

  int **bond_type = atom->bond_type;
  tagint **bond_atom = atom->bond_atom;
  int *num_bond = atom->num_bond;

  // update atom->nbonds, etc.
  // TODO: correctly tally with 'newton off'
  int delta_bonds = 0;
  int delta_angle = 0;
  int delta_dihed = 0;
  int delta_imprp = 0;

  // pass through twice
  // redefining 'update_num_mega' and 'update_mega_glove' each time
  //  first pass: when glove is all local atoms
  //  second pass: search for local atoms in global_mega_glove
  // add check for local atoms as well

  int update_num_mega;
  tagint **update_mega_glove;
  memory->create(update_mega_glove,max_natoms+1,MAX(local_num_mega,global_megasize),"bond/react:update_mega_glove");

  for (int pass = 0; pass < 2; pass++) {

    if (pass == 0) {
      update_num_mega = local_num_mega;
      for (int i = 0; i < update_num_mega; i++) {
        for (int j = 0; j < max_natoms+1; j++)
          update_mega_glove[j][i] = local_mega_glove[j][i];
      }
    } else if (pass == 1) {
      update_num_mega = global_megasize;
      for (int i = 0; i < global_megasize; i++) {
        for (int j = 0; j < max_natoms+1; j++)
          update_mega_glove[j][i] = global_mega_glove[j][i];
      }
    }

    // update charges and types of landlocked atoms
    // here, add check for charge instead of requiring it
    for (int i = 0; i < update_num_mega; i++) {
      rxnID = update_mega_glove[0][i];
      twomol = atom->molecules[reacted_mol[rxnID]];
      for (int j = 0; j < twomol->natoms; j++) {
        int jj = equivalences[j][1][rxnID]-1;
        if (landlocked_atoms[j][rxnID] == 1 && atom->map(update_mega_glove[jj+1][i]) >= 0 &&
            atom->map(update_mega_glove[jj+1][i]) < nlocal) {
          type[atom->map(update_mega_glove[jj+1][i])] = twomol->type[j];
          if (twomol->qflag && atom->q_flag) {
            double *q = atom->q;
            q[atom->map(update_mega_glove[jj+1][i])] = twomol->q[j];
          }
        }
      }
    }

    //maybe add check that all 1-3 neighbors of a local atoms are at least ghosts -> unneeded --jg
    //okay, here goes:
    for (int i = 0; i < update_num_mega; i++) {
      rxnID = update_mega_glove[0][i];
      twomol = atom->molecules[reacted_mol[rxnID]];
      for (int j = 0; j < twomol->natoms; j++) {
        int jj = equivalences[j][1][rxnID]-1;
        if (atom->map(update_mega_glove[jj+1][i]) < nlocal && atom->map(update_mega_glove[jj+1][i]) >= 0) {
          if (landlocked_atoms[j][rxnID] == 1) {
            for (int k = 0; k < nspecial[atom->map(update_mega_glove[jj+1][i])][2]; k++) {
              if (atom->map(special[atom->map(update_mega_glove[jj+1][i])][k]) < 0) {
                error->all(FLERR,"Fix bond/react needs ghost atoms from further away - most likely too many processors");
              }
            }
          }
        }
      }
    }

    int insert_num;
    // very nice and easy to completely overwrite special bond info for landlocked atoms
    for (int i = 0; i < update_num_mega; i++) {
      rxnID = update_mega_glove[0][i];
      twomol = atom->molecules[reacted_mol[rxnID]];
      for (int j = 0; j < twomol->natoms; j++) {
        int jj = equivalences[j][1][rxnID]-1;
        if (atom->map(update_mega_glove[jj+1][i]) < nlocal && atom->map(update_mega_glove[jj+1][i]) >= 0) {
          if (landlocked_atoms[j][rxnID] == 1) {
            for (int k = 0; k < 3; k++) {
              nspecial[atom->map(update_mega_glove[jj+1][i])][k] = twomol->nspecial[j][k];
            }
            for (int p = 0; p < twomol->nspecial[j][2]; p++) {
              special[atom->map(update_mega_glove[jj+1][i])][p] = update_mega_glove[equivalences[twomol->special[j][p]-1][1][rxnID]][i];
            }
          }
          // now delete and replace landlocked atoms from non-landlocked atoms' special info
          if (landlocked_atoms[j][rxnID] == 0) {
            for (int k = nspecial[atom->map(update_mega_glove[jj+1][i])][2]-1; k > -1; k--) {
              for (int p = 0; p < twomol->natoms; p++) {
                int pp = equivalences[p][1][rxnID]-1;
                if (p!=j && special[atom->map(update_mega_glove[jj+1][i])][k] == update_mega_glove[pp+1][i]
                    && landlocked_atoms[p][rxnID] == 1 ) {
                  for (int n = k; n < nspecial[atom->map(update_mega_glove[jj+1][i])][2]-1; n++) {
                    special[atom->map(update_mega_glove[jj+1][i])][n] = special[atom->map(update_mega_glove[jj+1][i])][n+1];
                  }
                  if (k+1 > nspecial[atom->map(update_mega_glove[jj+1][i])][1]) {
                    nspecial[atom->map(update_mega_glove[jj+1][i])][2]--;
                  } else if (k+1 > nspecial[atom->map(update_mega_glove[jj+1][i])][0]) {
                    nspecial[atom->map(update_mega_glove[jj+1][i])][1]--;
                    nspecial[atom->map(update_mega_glove[jj+1][i])][2]--;
                  } else {
                    nspecial[atom->map(update_mega_glove[jj+1][i])][0]--;
                    nspecial[atom->map(update_mega_glove[jj+1][i])][1]--;
                    nspecial[atom->map(update_mega_glove[jj+1][i])][2]--;
                  }
                  break;
                }
              }
            }
            // now reassign from reacted template
            for (int k = 0; k < twomol->nspecial[j][2]; k++) {
              if (landlocked_atoms[twomol->special[j][k]-1][rxnID] == 1) {
                if (k > twomol->nspecial[j][1] - 1) {
                  insert_num = nspecial[atom->map(update_mega_glove[jj+1][i])][2]++;
                } else if (k > twomol->nspecial[j][0] - 1) {
                  insert_num = nspecial[atom->map(update_mega_glove[jj+1][i])][1]++;
                  nspecial[atom->map(update_mega_glove[jj+1][i])][2]++;
                } else {
                  insert_num = nspecial[atom->map(update_mega_glove[jj+1][i])][0]++;
                  nspecial[atom->map(update_mega_glove[jj+1][i])][1]++;
                  nspecial[atom->map(update_mega_glove[jj+1][i])][2]++;
                }
                for (int n = nspecial[atom->map(update_mega_glove[jj+1][i])][2]-1; n > insert_num; n--) {
                  special[atom->map(update_mega_glove[jj+1][i])][n] = special[atom->map(update_mega_glove[jj+1][i])][n-1];
                }
                special[atom->map(update_mega_glove[jj+1][i])][insert_num] = update_mega_glove[equivalences[twomol->special[j][k]-1][1][rxnID]][i];
              }
            }
          }
        }
      }
    }

    // next let's update bond info
    // cool thing is, newton_bond issues are already taken care of in templates
    // same with class2 improper issues, which is why this fix started in the first place
    for (int i = 0; i < update_num_mega; i++) {
      rxnID = update_mega_glove[0][i];
      twomol = atom->molecules[reacted_mol[rxnID]];
      // let's first delete all bond info about landlocked atoms
      for (int j = 0; j < twomol->natoms; j++) {
        int jj = equivalences[j][1][rxnID]-1;
        if (atom->map(update_mega_glove[jj+1][i]) < nlocal && atom->map(update_mega_glove[jj+1][i]) >= 0) {
          if (landlocked_atoms[j][rxnID] == 1) {
            delta_bonds -= num_bond[atom->map(update_mega_glove[jj+1][i])];
            num_bond[atom->map(update_mega_glove[jj+1][i])] = 0;
          }
          if (landlocked_atoms[j][rxnID] == 0) {
            for (int p = num_bond[atom->map(update_mega_glove[jj+1][i])]-1; p > -1 ; p--) {
              for (int n = 0; n < twomol->natoms; n++) {
                int nn = equivalences[n][1][rxnID]-1;
                if (n!=j && bond_atom[atom->map(update_mega_glove[jj+1][i])][p] == update_mega_glove[nn+1][i] && landlocked_atoms[n][rxnID] == 1) {
                  for (int m = p; m < num_bond[atom->map(update_mega_glove[jj+1][i])]-1; m++) {
                    bond_type[atom->map(update_mega_glove[jj+1][i])][m] = bond_type[atom->map(update_mega_glove[jj+1][i])][m+1];
                    bond_atom[atom->map(update_mega_glove[jj+1][i])][m] = bond_atom[atom->map(update_mega_glove[jj+1][i])][m+1];
                  }
                  num_bond[atom->map(update_mega_glove[jj+1][i])]--;
                  delta_bonds--;
                }
              }
            }
          }
        }
      }
      // now let's add the new bond info.
      for (int j = 0; j < twomol->natoms; j++) {
        int jj = equivalences[j][1][rxnID]-1;
        if (atom->map(update_mega_glove[jj+1][i]) < nlocal && atom->map(update_mega_glove[jj+1][i]) >= 0) {
          if (landlocked_atoms[j][rxnID] == 1)  {
            num_bond[atom->map(update_mega_glove[jj+1][i])] = twomol->num_bond[j];
            delta_bonds += twomol->num_bond[j];
            for (int p = 0; p < twomol->num_bond[j]; p++) {
              bond_type[atom->map(update_mega_glove[jj+1][i])][p] = twomol->bond_type[j][p];
              bond_atom[atom->map(update_mega_glove[jj+1][i])][p] = update_mega_glove[equivalences[twomol->bond_atom[j][p]-1][1][rxnID]][i];
            }
          }
          if (landlocked_atoms[j][rxnID] == 0) {
            for (int p = 0; p < twomol->num_bond[j]; p++) {
              if (landlocked_atoms[twomol->bond_atom[j][p]-1][rxnID] == 1) {
                insert_num = num_bond[atom->map(update_mega_glove[jj+1][i])];
                bond_type[atom->map(update_mega_glove[jj+1][i])][insert_num] = twomol->bond_type[j][p];
                bond_atom[atom->map(update_mega_glove[jj+1][i])][insert_num] = update_mega_glove[equivalences[twomol->bond_atom[j][p]-1][1][rxnID]][i];
                num_bond[atom->map(update_mega_glove[jj+1][i])]++;
                delta_bonds++;
              }
            }
          }
        }
      }
    }

    // Angles! First let's delete all angle info:
    if (force->angle && twomol->angleflag) {
      int *num_angle = atom->num_angle;
      int **angle_type = atom->angle_type;
      tagint **angle_atom1 = atom->angle_atom1;
      tagint **angle_atom2 = atom->angle_atom2;
      tagint **angle_atom3 = atom->angle_atom3;

      for (int i = 0; i < update_num_mega; i++) {
        rxnID = update_mega_glove[0][i];
        twomol = atom->molecules[reacted_mol[rxnID]];
        for (int j = 0; j < twomol->natoms; j++) {
          int jj = equivalences[j][1][rxnID]-1;
          if (atom->map(update_mega_glove[jj+1][i]) < nlocal && atom->map(update_mega_glove[jj+1][i]) >= 0) {
            if (landlocked_atoms[j][rxnID] == 1) {
              delta_angle -= num_angle[atom->map(update_mega_glove[jj+1][i])];
              num_angle[atom->map(update_mega_glove[jj+1][i])] = 0;
            }
            if (landlocked_atoms[j][rxnID] == 0) {
              for (int p = num_angle[atom->map(update_mega_glove[jj+1][i])]-1; p > -1; p--) {
                for (int n = 0; n < twomol->natoms; n++) {
                  int nn = equivalences[n][1][rxnID]-1;
                  if (n!=j && landlocked_atoms[n][rxnID] == 1 &&
                      (angle_atom1[atom->map(update_mega_glove[jj+1][i])][p] == update_mega_glove[nn+1][i] ||
                       angle_atom2[atom->map(update_mega_glove[jj+1][i])][p] == update_mega_glove[nn+1][i] ||
                       angle_atom3[atom->map(update_mega_glove[jj+1][i])][p] == update_mega_glove[nn+1][i])) {
                    for (int m = p; m < num_angle[atom->map(update_mega_glove[jj+1][i])]-1; m++) {
                      angle_type[atom->map(update_mega_glove[jj+1][i])][m] = angle_type[atom->map(update_mega_glove[jj+1][i])][m+1];
                      angle_atom1[atom->map(update_mega_glove[jj+1][i])][m] = angle_atom1[atom->map(update_mega_glove[jj+1][i])][m+1];
                      angle_atom2[atom->map(update_mega_glove[jj+1][i])][m] = angle_atom2[atom->map(update_mega_glove[jj+1][i])][m+1];
                      angle_atom3[atom->map(update_mega_glove[jj+1][i])][m] = angle_atom3[atom->map(update_mega_glove[jj+1][i])][m+1];
                    }
                    num_angle[atom->map(update_mega_glove[jj+1][i])]--;
                    delta_angle--;
                    break;
                  }
                }
              }
            }
          }
        }
        // now let's add the new angle info.
        for (int j = 0; j < twomol->natoms; j++) {
          int jj = equivalences[j][1][rxnID]-1;
          if (atom->map(update_mega_glove[jj+1][i]) < nlocal && atom->map(update_mega_glove[jj+1][i]) >= 0) {
            if (landlocked_atoms[j][rxnID] == 1) {
              num_angle[atom->map(update_mega_glove[jj+1][i])] = twomol->num_angle[j];
              delta_angle += twomol->num_angle[j];
              for (int p = 0; p < twomol->num_angle[j]; p++) {
                angle_type[atom->map(update_mega_glove[jj+1][i])][p] = twomol->angle_type[j][p];
                angle_atom1[atom->map(update_mega_glove[jj+1][i])][p] = update_mega_glove[equivalences[twomol->angle_atom1[j][p]-1][1][rxnID]][i];
                angle_atom2[atom->map(update_mega_glove[jj+1][i])][p] = update_mega_glove[equivalences[twomol->angle_atom2[j][p]-1][1][rxnID]][i];
                angle_atom3[atom->map(update_mega_glove[jj+1][i])][p] = update_mega_glove[equivalences[twomol->angle_atom3[j][p]-1][1][rxnID]][i];
              }
            }
            if (landlocked_atoms[j][rxnID] == 0) {
              for (int p = 0; p < twomol->num_angle[j]; p++) {
                if (landlocked_atoms[twomol->angle_atom1[j][p]-1][rxnID] == 1 ||
                    landlocked_atoms[twomol->angle_atom2[j][p]-1][rxnID] == 1 ||
                    landlocked_atoms[twomol->angle_atom3[j][p]-1][rxnID] == 1) {
                  insert_num = num_angle[atom->map(update_mega_glove[jj+1][i])];
                  angle_type[atom->map(update_mega_glove[jj+1][i])][insert_num] = twomol->angle_type[j][p];
                  angle_atom1[atom->map(update_mega_glove[jj+1][i])][insert_num] = update_mega_glove[equivalences[twomol->angle_atom1[j][p]-1][1][rxnID]][i];
                  angle_atom2[atom->map(update_mega_glove[jj+1][i])][insert_num] = update_mega_glove[equivalences[twomol->angle_atom2[j][p]-1][1][rxnID]][i];
                  angle_atom3[atom->map(update_mega_glove[jj+1][i])][insert_num] = update_mega_glove[equivalences[twomol->angle_atom3[j][p]-1][1][rxnID]][i];
                  num_angle[atom->map(update_mega_glove[jj+1][i])]++;
                  delta_angle++;
                }
              }
            }
          }
        }
      }
    }

    // Dihedrals! first let's delete all dihedral info for landlocked atoms
    if (force->dihedral && twomol->dihedralflag) {
      int *num_dihedral = atom->num_dihedral;
      int **dihedral_type = atom->dihedral_type;
      tagint **dihedral_atom1 = atom->dihedral_atom1;
      tagint **dihedral_atom2 = atom->dihedral_atom2;
      tagint **dihedral_atom3 = atom->dihedral_atom3;
      tagint **dihedral_atom4 = atom->dihedral_atom4;

      for (int i = 0; i < update_num_mega; i++) {
        rxnID = update_mega_glove[0][i];
        twomol = atom->molecules[reacted_mol[rxnID]];
        for (int j = 0; j < twomol->natoms; j++) {
          int jj = equivalences[j][1][rxnID]-1;
          if (atom->map(update_mega_glove[jj+1][i]) < nlocal && atom->map(update_mega_glove[jj+1][i]) >= 0) {
            if (landlocked_atoms[j][rxnID] == 1) {
              delta_dihed -= num_dihedral[atom->map(update_mega_glove[jj+1][i])];
              num_dihedral[atom->map(update_mega_glove[jj+1][i])] = 0;
            }
            if (landlocked_atoms[j][rxnID] == 0) {
              for (int p = num_dihedral[atom->map(update_mega_glove[jj+1][i])]-1; p > -1; p--) {
                for (int n = 0; n < twomol->natoms; n++) {
                  int nn = equivalences[n][1][rxnID]-1;
                  if (n!=j && landlocked_atoms[n][rxnID] == 1 &&
                      (dihedral_atom1[atom->map(update_mega_glove[jj+1][i])][p] == update_mega_glove[nn+1][i] ||
                       dihedral_atom2[atom->map(update_mega_glove[jj+1][i])][p] == update_mega_glove[nn+1][i] ||
                       dihedral_atom3[atom->map(update_mega_glove[jj+1][i])][p] == update_mega_glove[nn+1][i] ||
                       dihedral_atom4[atom->map(update_mega_glove[jj+1][i])][p] == update_mega_glove[nn+1][i])) {
                    for (int m = p; m < num_dihedral[atom->map(update_mega_glove[jj+1][i])]-1; m++) {
                      dihedral_type[atom->map(update_mega_glove[jj+1][i])][m] = dihedral_type[atom->map(update_mega_glove[jj+1][i])][m+1];
                      dihedral_atom1[atom->map(update_mega_glove[jj+1][i])][m] = dihedral_atom1[atom->map(update_mega_glove[jj+1][i])][m+1];
                      dihedral_atom2[atom->map(update_mega_glove[jj+1][i])][m] = dihedral_atom2[atom->map(update_mega_glove[jj+1][i])][m+1];
                      dihedral_atom3[atom->map(update_mega_glove[jj+1][i])][m] = dihedral_atom3[atom->map(update_mega_glove[jj+1][i])][m+1];
                      dihedral_atom4[atom->map(update_mega_glove[jj+1][i])][m] = dihedral_atom4[atom->map(update_mega_glove[jj+1][i])][m+1];
                    }
                    num_dihedral[atom->map(update_mega_glove[jj+1][i])]--;
                    delta_dihed--;
                    break;
                  }
                }
              }
            }
          }
        }
        // now let's add new dihedral info
        for (int j = 0; j < twomol->natoms; j++) {
          int jj = equivalences[j][1][rxnID]-1;
          if (atom->map(update_mega_glove[jj+1][i]) < nlocal && atom->map(update_mega_glove[jj+1][i]) >= 0) {
            if (landlocked_atoms[j][rxnID] == 1) {
              num_dihedral[atom->map(update_mega_glove[jj+1][i])] = twomol->num_dihedral[j];
              delta_dihed += twomol->num_dihedral[j];
              for (int p = 0; p < twomol->num_dihedral[j]; p++) {
                dihedral_type[atom->map(update_mega_glove[jj+1][i])][p] = twomol->dihedral_type[j][p];
                dihedral_atom1[atom->map(update_mega_glove[jj+1][i])][p] = update_mega_glove[equivalences[twomol->dihedral_atom1[j][p]-1][1][rxnID]][i];
                dihedral_atom2[atom->map(update_mega_glove[jj+1][i])][p] = update_mega_glove[equivalences[twomol->dihedral_atom2[j][p]-1][1][rxnID]][i];
                dihedral_atom3[atom->map(update_mega_glove[jj+1][i])][p] = update_mega_glove[equivalences[twomol->dihedral_atom3[j][p]-1][1][rxnID]][i];
                dihedral_atom4[atom->map(update_mega_glove[jj+1][i])][p] = update_mega_glove[equivalences[twomol->dihedral_atom4[j][p]-1][1][rxnID]][i];
              }
            }
            if (landlocked_atoms[j][rxnID] == 0) {
              for (int p = 0; p < twomol->num_dihedral[j]; p++) {
                if (landlocked_atoms[twomol->dihedral_atom1[j][p]-1][rxnID] == 1 ||
                    landlocked_atoms[twomol->dihedral_atom2[j][p]-1][rxnID] == 1 ||
                    landlocked_atoms[twomol->dihedral_atom3[j][p]-1][rxnID] == 1 ||
                    landlocked_atoms[twomol->dihedral_atom4[j][p]-1][rxnID] == 1) {
                  insert_num = num_dihedral[atom->map(update_mega_glove[jj+1][i])];
                  dihedral_type[atom->map(update_mega_glove[jj+1][i])][insert_num] = twomol->dihedral_type[j][p];
                  dihedral_atom1[atom->map(update_mega_glove[jj+1][i])][insert_num] = update_mega_glove[equivalences[twomol->dihedral_atom1[j][p]-1][1][rxnID]][i];
                  dihedral_atom2[atom->map(update_mega_glove[jj+1][i])][insert_num] = update_mega_glove[equivalences[twomol->dihedral_atom2[j][p]-1][1][rxnID]][i];
                  dihedral_atom3[atom->map(update_mega_glove[jj+1][i])][insert_num] = update_mega_glove[equivalences[twomol->dihedral_atom3[j][p]-1][1][rxnID]][i];
                  dihedral_atom4[atom->map(update_mega_glove[jj+1][i])][insert_num] = update_mega_glove[equivalences[twomol->dihedral_atom4[j][p]-1][1][rxnID]][i];
                  num_dihedral[atom->map(update_mega_glove[jj+1][i])]++;
                  delta_dihed++;
                }
              }
            }
          }
        }
      }
    }

    // finally IMPROPERS!!!! first let's delete all improper info for landlocked atoms
    if (force->improper && twomol->improperflag) {
      int *num_improper = atom->num_improper;
      int **improper_type = atom->improper_type;
      tagint **improper_atom1 = atom->improper_atom1;
      tagint **improper_atom2 = atom->improper_atom2;
      tagint **improper_atom3 = atom->improper_atom3;
      tagint **improper_atom4 = atom->improper_atom4;

      for (int i = 0; i < update_num_mega; i++) {
        rxnID = update_mega_glove[0][i];
        twomol = atom->molecules[reacted_mol[rxnID]];
        for (int j = 0; j < twomol->natoms; j++) {
          int jj = equivalences[j][1][rxnID]-1;
          if (atom->map(update_mega_glove[jj+1][i]) < nlocal && atom->map(update_mega_glove[jj+1][i]) >= 0) {
            if (landlocked_atoms[j][rxnID] == 1) {
              delta_imprp -= num_improper[atom->map(update_mega_glove[jj+1][i])];
              num_improper[atom->map(update_mega_glove[jj+1][i])] = 0;
            }
            if (landlocked_atoms[j][rxnID] == 0) {
              for (int p = num_improper[atom->map(update_mega_glove[jj+1][i])]-1; p > -1; p--) {
                for (int n = 0; n < twomol->natoms; n++) {
                  int nn = equivalences[n][1][rxnID]-1;
                  if (n!=j && landlocked_atoms[n][rxnID] == 1 &&
                      (improper_atom1[atom->map(update_mega_glove[jj+1][i])][p] == update_mega_glove[nn+1][i] ||
                       improper_atom2[atom->map(update_mega_glove[jj+1][i])][p] == update_mega_glove[nn+1][i] ||
                       improper_atom3[atom->map(update_mega_glove[jj+1][i])][p] == update_mega_glove[nn+1][i] ||
                       improper_atom4[atom->map(update_mega_glove[jj+1][i])][p] == update_mega_glove[nn+1][i])) {
                    for (int m = p; m < num_improper[atom->map(update_mega_glove[jj+1][i])]-1; m++) {
                      improper_type[atom->map(update_mega_glove[jj+1][i])][m] = improper_type[atom->map(update_mega_glove[jj+1][i])][m+1];
                      improper_atom1[atom->map(update_mega_glove[jj+1][i])][m] = improper_atom1[atom->map(update_mega_glove[jj+1][i])][m+1];
                      improper_atom2[atom->map(update_mega_glove[jj+1][i])][m] = improper_atom2[atom->map(update_mega_glove[jj+1][i])][m+1];
                      improper_atom3[atom->map(update_mega_glove[jj+1][i])][m] = improper_atom3[atom->map(update_mega_glove[jj+1][i])][m+1];
                      improper_atom4[atom->map(update_mega_glove[jj+1][i])][m] = improper_atom4[atom->map(update_mega_glove[jj+1][i])][m+1];
                    }
                    num_improper[atom->map(update_mega_glove[jj+1][i])]--;
                    delta_imprp--;
                    break;
                  }
                }
              }
            }
          }
        }
        // now let's add new improper info
        for (int j = 0; j < twomol->natoms; j++) {
          int jj = equivalences[j][1][rxnID]-1;
          if (atom->map(update_mega_glove[jj+1][i]) < nlocal && atom->map(update_mega_glove[jj+1][i]) >= 0) {
            if (landlocked_atoms[j][rxnID] == 1) {
              num_improper[atom->map(update_mega_glove[jj+1][i])] = twomol->num_improper[j];
              delta_imprp += twomol->num_improper[j];
              for (int p = 0; p < twomol->num_improper[j]; p++) {
                improper_type[atom->map(update_mega_glove[jj+1][i])][p] = twomol->improper_type[j][p];
                improper_atom1[atom->map(update_mega_glove[jj+1][i])][p] = update_mega_glove[equivalences[twomol->improper_atom1[j][p]-1][1][rxnID]][i];
                improper_atom2[atom->map(update_mega_glove[jj+1][i])][p] = update_mega_glove[equivalences[twomol->improper_atom2[j][p]-1][1][rxnID]][i];
                improper_atom3[atom->map(update_mega_glove[jj+1][i])][p] = update_mega_glove[equivalences[twomol->improper_atom3[j][p]-1][1][rxnID]][i];
                improper_atom4[atom->map(update_mega_glove[jj+1][i])][p] = update_mega_glove[equivalences[twomol->improper_atom4[j][p]-1][1][rxnID]][i];
              }
            }
            if (landlocked_atoms[j][rxnID] == 0) {
              for (int p = 0; p < twomol->num_improper[j]; p++) {
                if (landlocked_atoms[twomol->improper_atom1[j][p]-1][rxnID] == 1 ||
                    landlocked_atoms[twomol->improper_atom2[j][p]-1][rxnID] == 1 ||
                    landlocked_atoms[twomol->improper_atom3[j][p]-1][rxnID] == 1 ||
                    landlocked_atoms[twomol->improper_atom4[j][p]-1][rxnID] == 1) {
                  insert_num = num_improper[atom->map(update_mega_glove[jj+1][i])];
                  improper_type[atom->map(update_mega_glove[jj+1][i])][insert_num] = twomol->improper_type[j][p];
                  improper_atom1[atom->map(update_mega_glove[jj+1][i])][insert_num] = update_mega_glove[equivalences[twomol->improper_atom1[j][p]-1][1][rxnID]][i];
                  improper_atom2[atom->map(update_mega_glove[jj+1][i])][insert_num] = update_mega_glove[equivalences[twomol->improper_atom2[j][p]-1][1][rxnID]][i];
                  improper_atom3[atom->map(update_mega_glove[jj+1][i])][insert_num] = update_mega_glove[equivalences[twomol->improper_atom3[j][p]-1][1][rxnID]][i];
                  improper_atom4[atom->map(update_mega_glove[jj+1][i])][insert_num] = update_mega_glove[equivalences[twomol->improper_atom4[j][p]-1][1][rxnID]][i];
                  num_improper[atom->map(update_mega_glove[jj+1][i])]++;
                  delta_imprp++;
                }
              }
            }
          }
        }
      }
    }

  }

  memory->destroy(update_mega_glove);

  // something to think about: this could done much more concisely if
  // all atom-level info (bond,angles, etc...) were kinda inherited from a common data struct --JG

  int Tdelta_bonds;
  MPI_Allreduce(&delta_bonds,&Tdelta_bonds,1,MPI_INT,MPI_SUM,world);
  atom->nbonds += Tdelta_bonds;

  int Tdelta_angle;
  MPI_Allreduce(&delta_angle,&Tdelta_angle,1,MPI_INT,MPI_SUM,world);
  atom->nangles += Tdelta_angle;

  int Tdelta_dihed;
  MPI_Allreduce(&delta_dihed,&Tdelta_dihed,1,MPI_INT,MPI_SUM,world);
  atom->ndihedrals += Tdelta_dihed;

  int Tdelta_imprp;
  MPI_Allreduce(&delta_imprp,&Tdelta_imprp,1,MPI_INT,MPI_SUM,world);
  atom->nimpropers += Tdelta_imprp;
}

/* ----------------------------------------------------------------------
read superimpose file
------------------------------------------------------------------------- */

void FixBondReact::read(int myrxn)
{
  char line[MAXLINE],keyword[MAXLINE];
  char *eof,*ptr;

  // skip 1st line of file
  eof = fgets(line,MAXLINE,fp);
  if (eof == NULL) error->one(FLERR,"Unexpected end of superimpose file");

  // read header lines
  // skip blank lines or lines that start with "#"
  // stop when read an unrecognized line

  while (1) {

    readline(line);

    // trim anything from '#' onward
    // if line is blank, continue

    if ((ptr = strchr(line,'#'))) *ptr = '\0';
    if (strspn(line," \t\n\r") == strlen(line)) continue;

    if (strstr(line,"edgeIDs")) sscanf(line,"%d",&nedge);
    else if (strstr(line,"equivalences")) sscanf(line,"%d",&nequivalent);
    else break;
  }

  //count = NULL;

  // grab keyword and skip next line

  parse_keyword(0,line,keyword);
  readline(line);

  // loop over sections of superimpose file

  int equivflag = 0, edgeflag = 0, bondflag = 0;
  while (strlen(keyword)) {
    if (strcmp(keyword,"BondingIDs") == 0) {
      bondflag = 1;
      readline(line);
      sscanf(line,"%d",&ibonding[myrxn]);
      readline(line);
      sscanf(line,"%d",&jbonding[myrxn]);
    } else if (strcmp(keyword,"EdgeIDs") == 0) {
      edgeflag = 1;
      EdgeIDs(line, myrxn);
    } else if (strcmp(keyword,"Equivalences") == 0) {
      equivflag = 1;
      Equivalences(line, myrxn);
    } else error->one(FLERR,"Unknown section in superimpose file");

    parse_keyword(1,line,keyword);

  }

  // error check
  if (bondflag == 0 || equivflag == 0)
    error->all(FLERR,"Superimpose file missing BondingIDs or Equivalences section\n");
}

void FixBondReact::EdgeIDs(char *line, int myrxn)
{
  // puts a 1 at edge(edgeID)

  int tmp;
  for (int i = 0; i < nedge; i++) {
    readline(line);
    sscanf(line,"%d",&tmp);
    edge[tmp-1][myrxn] = 1;
  }
}

void FixBondReact::Equivalences(char *line, int myrxn)
{
  int tmp1;
  int tmp2;
  for (int i = 0; i < nequivalent; i++) {
    readline(line);
    sscanf(line,"%d %d",&tmp1,&tmp2);
    //equivalences is-> clmn 1: post-reacted, clmn 2: pre-reacted
    equivalences[tmp2-1][0][myrxn] = tmp2;
    equivalences[tmp2-1][1][myrxn] = tmp1;
    //reverse_equiv is-> clmn 1: pre-reacted, clmn 2: post-reacted
    reverse_equiv[tmp1-1][0][myrxn] = tmp1;
    reverse_equiv[tmp1-1][1][myrxn] = tmp2;
  }
}

void FixBondReact::open(char *file)
{
  fp = fopen(file,"r");
  if (fp == NULL) {
    char str[128];
    sprintf(str,"Cannot open superimpose file %s",file);
    error->one(FLERR,str);
  }
}

void FixBondReact::readline(char *line)
{
  int n;
  if (me == 0) {
    if (fgets(line,MAXLINE,fp) == NULL) n = 0;
    else n = strlen(line) + 1;
  }
  MPI_Bcast(&n,1,MPI_INT,0,world);
  if (n == 0) error->all(FLERR,"Unexpected end of superimpose file");
  MPI_Bcast(line,n,MPI_CHAR,0,world);
}

void FixBondReact::parse_keyword(int flag, char *line, char *keyword)
{
  if (flag) {

    // read upto non-blank line plus 1 following line
    // eof is set to 1 if any read hits end-of-file

    int eof = 0;
    if (me == 0) {
      if (fgets(line,MAXLINE,fp) == NULL) eof = 1;
      while (eof == 0 && strspn(line," \t\n\r") == strlen(line)) {
        if (fgets(line,MAXLINE,fp) == NULL) eof = 1;
      }
      if (fgets(keyword,MAXLINE,fp) == NULL) eof = 1;
    }

    // if eof, set keyword empty and return

    MPI_Bcast(&eof,1,MPI_INT,0,world);
    if (eof) {
      keyword[0] = '\0';
      return;
    }

    // bcast keyword line to all procs

    int n;
    if (me == 0) n = strlen(line) + 1;
    MPI_Bcast(&n,1,MPI_INT,0,world);
    MPI_Bcast(line,n,MPI_CHAR,0,world);
  }

  // copy non-whitespace portion of line into keyword

  int start = strspn(line," \t\n\r");
  int stop = strlen(line) - 1;
  while (line[stop] == ' ' || line[stop] == '\t'
         || line[stop] == '\n' || line[stop] == '\r') stop--;
  line[stop+1] = '\0';
  strcpy(keyword,&line[start]);
}


void FixBondReact::skip_lines(int n, char *line)
{
  for (int i = 0; i < n; i++) readline(line);
}

int FixBondReact::parse(char *line, char **words, int max)
{
  char *ptr;

  int nwords = 0;
  words[nwords++] = strtok(line," \t\n\r\f");

  while ((ptr = strtok(NULL," \t\n\r\f"))) {
    if (nwords < max) words[nwords] = ptr;
    nwords++;
  }

  return nwords;
}

/* ---------------------------------------------------------------------- */

double FixBondReact::compute_vector(int n)
{
  // now we print just the totals for each reaction instance
  return (double) reaction_count_total[n];

}

/* ---------------------------------------------------------------------- */

void FixBondReact::post_integrate_respa(int ilevel, int /*iloop*/)
{
  if (ilevel == nlevels_respa-1) post_integrate();
}

/* ---------------------------------------------------------------------- */

int FixBondReact::pack_forward_comm(int n, int *list, double *buf,
                                    int /*pbc_flag*/, int * /*pbc*/)
{
  int i,j,k,m,ns;

  m = 0;

  if (commflag == 1) {
    for (i = 0; i < n; i++) {
      j = list[i];
      printf("hello you shouldn't be here\n");
      //buf[m++] = ubuf(bondcount[j]).d;
    }
    return m;
  }

  if (commflag == 2) {
    for (i = 0; i < n; i++) {
      j = list[i];
      buf[m++] = ubuf(partner[j]).d;
      buf[m++] = probability[j];
    }
    return m;
  }

  m = 0;
  for (i = 0; i < n; i++) {
    j = list[i];
    buf[m++] = ubuf(finalpartner[j]).d;
    ns = nxspecial[j][0];
    buf[m++] = ubuf(ns).d;
    for (k = 0; k < ns; k++)
      buf[m++] = ubuf(xspecial[j][k]).d;
  }
  return m;
}

/* ---------------------------------------------------------------------- */

void FixBondReact::unpack_forward_comm(int n, int first, double *buf)
{
  int i,j,m,ns,last;

  m = 0;
  last = first + n;

  if (commflag == 1) {
    for (i = first; i < last; i++)
      printf("hello you shouldn't be here\n");
    // bondcount[i] = (int) ubuf(buf[m++]).i;
  } else if (commflag == 2) {
    for (i = first; i < last; i++) {
      partner[i] = (tagint) ubuf(buf[m++]).i;
      probability[i] = buf[m++];
    }
  } else {
    m = 0;
    last = first + n;
    for (i = first; i < last; i++) {
      finalpartner[i] = (tagint) ubuf(buf[m++]).i;
      ns = (int) ubuf(buf[m++]).i;
      nxspecial[i][0] = ns;
      for (j = 0; j < ns; j++)
        xspecial[i][j] = (tagint) ubuf(buf[m++]).i;
    }
  }
}

/* ---------------------------------------------------------------------- */

int FixBondReact::pack_reverse_comm(int n, int first, double *buf)
{
  int i,m,last;

  m = 0;
  last = first + n;

  for (i = first; i < last; i++) {
    buf[m++] = ubuf(partner[i]).d;
    if (closeneigh[rxnID] < 0)
      buf[m++] = distsq[i][1];
    else
      buf[m++] = distsq[i][0];
  }
  return m;
}

/* ---------------------------------------------------------------------- */

void FixBondReact::unpack_reverse_comm(int n, int *list, double *buf)
{
  int i,j,m;

  m = 0;

  if (commflag != 1) {
    for (i = 0; i < n; i++) {
      j = list[i];
      if (closeneigh[rxnID] < 0)
        if (buf[m+1] < distsq[j][1]) {
        partner[j] = (tagint) ubuf(buf[m++]).i;
          distsq[j][1] = buf[m++];
      } else m += 2;
      else
        if (buf[m+1] > distsq[j][0]) {
          partner[j] = (tagint) ubuf(buf[m++]).i;
          distsq[j][0] = buf[m++];
        } else m += 2;
    }
  }
}

/* ----------------------------------------------------------------------
memory usage of local atom-based arrays
------------------------------------------------------------------------- */

double FixBondReact::memory_usage()
{
  int nmax = atom->nmax;
  double bytes = nmax * sizeof(int);
  bytes = 2*nmax * sizeof(tagint);
  bytes += nmax * sizeof(double);
  return bytes;
}

/* ---------------------------------------------------------------------- */

void FixBondReact::print_bb()
{

  //fix bond/create cargo code. eg nbonds needs to be added
  /*
for (int i = 0; i < atom->nlocal; i++) {
  // printf("TAG " TAGINT_FORMAT ": %d nbonds: ",atom->tag[i],atom->num_bond[i]);
  for (int j = 0; j < atom->num_bond[i]; j++) {
  // printf(" " TAGINT_FORMAT,atom->bond_atom[i][j]);
  }
  // printf("\n");
  // printf("TAG " TAGINT_FORMAT ": %d nangles: ",atom->tag[i],atom->num_angle[i]);
  for (int j = 0; j < atom->num_angle[i]; j++) {
  // printf(" " TAGINT_FORMAT " " TAGINT_FORMAT " " TAGINT_FORMAT ",",
      atom->angle_atom1[i][j], atom->angle_atom2[i][j],
      atom->angle_atom3[i][j]);
  }
  // printf("\n");
  // printf("TAG " TAGINT_FORMAT ": %d ndihedrals: ",atom->tag[i],atom->num_dihedral[i]);
  for (int j = 0; j < atom->num_dihedral[i]; j++) {
  // printf(" " TAGINT_FORMAT " " TAGINT_FORMAT " " TAGINT_FORMAT " "
      TAGINT_FORMAT ",", atom->dihedral_atom1[i][j],
    atom->dihedral_atom2[i][j],atom->dihedral_atom3[i][j],
    atom->dihedral_atom4[i][j]);
  }
  // printf("\n");
  // printf("TAG " TAGINT_FORMAT ": %d nimpropers: ",atom->tag[i],atom->num_improper[i]);
  for (int j = 0; j < atom->num_improper[i]; j++) {
  // printf(" " TAGINT_FORMAT " " TAGINT_FORMAT " " TAGINT_FORMAT " "
      TAGINT_FORMAT ",",atom->improper_atom1[i][j],
    atom->improper_atom2[i][j],atom->improper_atom3[i][j],
    atom->improper_atom4[i][j]);
  }
  // printf("\n");
  // printf("TAG " TAGINT_FORMAT ": %d %d %d nspecial: ",atom->tag[i],
  atom->nspecial[i][0],atom->nspecial[i][1],atom->nspecial[i][2]);
  for (int j = 0; j < atom->nspecial[i][2]; j++) {
  // printf(" " TAGINT_FORMAT,atom->special[i][j]);
  }
  // printf("\n");
}
*/
}<|MERGE_RESOLUTION|>--- conflicted
+++ resolved
@@ -1858,7 +1858,6 @@
 void FixBondReact::glove_ghostcheck()
 {
   // here we add glove to either local_mega_glove or ghostly_mega_glove
-<<<<<<< HEAD
   // ghostly_mega_glove includes atoms that are ghosts, either of this proc or another
   // 'ghosts of another' indication taken from comm->sendlist
 
@@ -1880,15 +1879,6 @@
       ghostly = 1;
     #endif
   }
-=======
-  int ghostly = 1;
-  //for (int i = 0; i < onemol->natoms; i++) {
-  //  if (atom->map(glove[i][1]) >= atom->nlocal) {
-  //    ghostly = 1;
-  //    break;
-  //  }
-  //}
->>>>>>> 09ef2bc8
 
   if (ghostly == 1) {
     ghostly_mega_glove[0][ghostly_num_mega] = rxnID;
