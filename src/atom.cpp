// clang-format off
/* ----------------------------------------------------------------------
   LAMMPS - Large-scale Atomic/Molecular Massively Parallel Simulator
   https://www.lammps.org/, Sandia National Laboratories
   Steve Plimpton, sjplimp@sandia.gov

   Copyright (2003) Sandia Corporation.  Under the terms of Contract
   DE-AC04-94AL85000 with Sandia Corporation, the U.S. Government retains
   certain rights in this software.  This software is distributed under
   the GNU General Public License.

   See the README file in the top-level LAMMPS directory.
------------------------------------------------------------------------- */

#include "atom.h"
#include "atom_vec.h"
#include "style_atom.h"  // IWYU pragma: keep

#include "comm.h"
#include "compute.h"
#include "domain.h"
#include "error.h"
#include "fix.h"
#include "force.h"
#include "group.h"
#include "input.h"
#include "label_map.h"
#include "math_const.h"
#include "memory.h"
#include "modify.h"
#include "molecule.h"
#include "neighbor.h"
#include "update.h"
#include "variable.h"

#include "library.h"

#include <algorithm>
#include <cstring>

#ifdef LMP_INTEL
#include "neigh_request.h"
#endif

#ifdef LMP_GPU
#include "fix_gpu.h"
#include <cmath>
#endif

using namespace LAMMPS_NS;
using namespace MathConst;

#define DELTA 1
#define DELTA_PERATOM 64
#define EPSILON 1.0e-6
#define MAXLINE 256

/* ---------------------------------------------------------------------- */

/** \class LAMMPS_NS::Atom
 *  \brief Class to provide access to atom data

\verbatim embed:rst
The Atom class provides access to atom style related global settings and
per-atom data that is stored with atoms and migrates with them from
sub-domain to sub-domain as atoms move around.  This includes topology
data, which is stored with either one specific atom or all atoms involved
depending on the settings of the :doc:`newton command <newton>`.

The actual per-atom data is allocated and managed by one of the various
classes derived from the AtomVec class as determined by
the :doc:`atom_style command <atom_style>`.  The pointers in the Atom class
are updated by the AtomVec class as needed.
\endverbatim
 */

/** Atom class constructor
 *
 * This resets and initialized all kinds of settings,
 * parameters, and pointer variables for per-atom arrays.
 * This also initializes the factory for creating
 * instances of classes derived from the AtomVec base
 * class, which correspond to the selected atom style.
 *
 * \param  lmp  pointer to the base LAMMPS class */

Atom::Atom(LAMMPS *lmp) : Pointers(lmp)
{
  natoms = 0;
  nlocal = nghost = nmax = 0;
  ntypes = 0;
  nellipsoids = nlines = ntris = nbodies = 0;
  nbondtypes = nangletypes = ndihedraltypes = nimpropertypes = 0;
  nbonds = nangles = ndihedrals = nimpropers = 0;

  firstgroupname = nullptr;
  sortfreq = 1000;
  nextsort = 0;
  userbinsize = 0.0;
  maxbin = maxnext = 0;
  binhead = nullptr;
  next = permute = nullptr;

  // data structure with info on per-atom vectors/arrays

  nperatom = maxperatom = 0;
  peratom = nullptr;

  // --------------------------------------------------------------------
  // 1st customization section: customize by adding new per-atom variables

  tag = nullptr;
  type = mask = nullptr;
  image = nullptr;
  x = v = f = nullptr;

  // charged and dipolar particles

  q = nullptr;
  mu = nullptr;

  // finite-size particles

  omega = angmom = torque = nullptr;
  radius = rmass = nullptr;
  ellipsoid = line = tri = body = nullptr;

  // molecular systems

  molecule = nullptr;
  molindex = molatom = nullptr;

  bond_per_atom =  extra_bond_per_atom = 0;
  num_bond = nullptr;
  bond_type = nullptr;
  bond_atom = nullptr;

  angle_per_atom = extra_angle_per_atom = 0;
  num_angle = nullptr;
  angle_type = nullptr;
  angle_atom1 = angle_atom2 = angle_atom3 = nullptr;

  dihedral_per_atom = extra_dihedral_per_atom = 0;
  num_dihedral = nullptr;
  dihedral_type = nullptr;
  dihedral_atom1 = dihedral_atom2 = dihedral_atom3 = dihedral_atom4 = nullptr;

  improper_per_atom = extra_improper_per_atom = 0;
  num_improper = nullptr;
  improper_type = nullptr;
  improper_atom1 = improper_atom2 = improper_atom3 = improper_atom4 = nullptr;

  maxspecial = 1;
  nspecial = nullptr;
  special = nullptr;

  // PERI package

  vfrac = s0 = nullptr;
  x0 = nullptr;

  // SPIN package

  sp = fm = fm_long = nullptr;

  // EFF and AWPMD packages

  spin = nullptr;
  eradius = ervel = erforce = nullptr;
  ervelforce = nullptr;
  cs = csforce = vforce = nullptr;
  etag = nullptr;

  // CG-DNA package

  id5p = nullptr;

  // DPD-REACT package

  uCond = uMech = uChem = uCG = uCGnew = nullptr;
  duChem = dpdTheta = nullptr;

  // MESO package

  cc = cc_flux = nullptr;
  edpd_temp = edpd_flux = edpd_cv = nullptr;

  // MESONT package

  length = nullptr;
  buckling = nullptr;
  bond_nt = nullptr;

  // MACHDYN package

  contact_radius = nullptr;
  smd_data_9 = nullptr;
  smd_stress = nullptr;
  eff_plastic_strain = nullptr;
  eff_plastic_strain_rate = nullptr;
  damage = nullptr;

  // SPH package

  rho = drho = esph = desph = cv = nullptr;
  vest = nullptr;

  // DIELECTRIC package

  area = ed = em = epsilon = curvature = q_unscaled = nullptr;

  // end of customization section
  // --------------------------------------------------------------------

  // user-defined molecules

  nmolecule = 0;
  molecules = nullptr;

  // type labels

  nlmap = 0;
  lmaps = nullptr;

  // custom atom arrays

  nivector = ndvector = niarray = ndarray = 0;
  ivector = nullptr;
  dvector = nullptr;
  iarray = nullptr;
  darray = nullptr;
  icols = dcols = nullptr;
  ivname = dvname = ianame = daname = nullptr;

  // initialize atom style and array existence flags

  set_atomflag_defaults();

  // initialize peratom data structure

  peratom_create();

  // ntype-length arrays

  mass = nullptr;
  mass_setflag = nullptr;

  // callback lists & extra restart info

  nextra_grow = nextra_restart = nextra_border = 0;
  extra_grow = extra_restart = extra_border = nullptr;
  nextra_grow_max = nextra_restart_max = nextra_border_max = 0;
  nextra_store = 0;
  extra = nullptr;

  // default atom ID and mapping values

  tag_enable = 1;
  map_style = map_user = MAP_NONE;
  map_tag_max = -1;
  map_maxarray = map_nhash = map_nbucket = -1;

  max_same = 0;
  sametag = nullptr;
  map_array = nullptr;
  map_bucket = nullptr;
  map_hash = nullptr;

  unique_tags = nullptr;
  reset_image_flag[0] = reset_image_flag[1] = reset_image_flag[2] = false;

  atom_style = nullptr;
  avec = nullptr;

  avec_map = new AtomVecCreatorMap();

#define ATOM_CLASS
#define AtomStyle(key,Class) \
  (*avec_map)[#key] = &avec_creator<Class>;
#include "style_atom.h"  // IWYU pragma: keep
#undef AtomStyle
#undef ATOM_CLASS
}

/* ---------------------------------------------------------------------- */

Atom::~Atom()
{
  delete [] atom_style;
  delete avec;
  delete avec_map;

  delete [] firstgroupname;
  memory->destroy(binhead);
  memory->destroy(next);
  memory->destroy(permute);

  memory->destroy(tag);
  memory->destroy(type);
  memory->destroy(mask);
  memory->destroy(image);
  memory->destroy(x);
  memory->destroy(v);
  memory->destroy(f);

  // delete peratom data struct

  for (int i = 0; i < nperatom; i++)
    delete [] peratom[i].name;
  memory->sfree(peratom);

  // delete custom atom arrays

  for (int i = 0; i < nivector; i++) {
    delete [] ivname[i];
    memory->destroy(ivector[i]);
  }
  for (int i = 0; i < ndvector; i++) {
    delete [] dvname[i];
    if (dvector) // (needed for Kokkos)
      memory->destroy(dvector[i]);
  }
  for (int i = 0; i < niarray; i++) {
    delete [] ianame[i];
    memory->destroy(iarray[i]);
  }
  for (int i = 0; i < ndarray; i++) {
    delete [] daname[i];
    memory->destroy(darray[i]);
  }

  memory->sfree(ivname);
  memory->sfree(dvname);
  memory->sfree(ianame);
  memory->sfree(daname);
  memory->sfree(ivector);
  memory->sfree(dvector);
  memory->sfree(iarray);
  memory->sfree(darray);
  memory->sfree(icols);
  memory->sfree(dcols);

  // delete user-defined molecules

  for (int i = 0; i < nmolecule; i++) delete molecules[i];
  memory->sfree(molecules);

  // delete label maps

  for (int i = 0; i < nlmap; i++) delete lmaps[i];
  memory->sfree(lmaps);

  // delete per-type arrays

  delete [] mass;
  delete [] mass_setflag;

  // delete extra arrays

  memory->destroy(extra_grow);
  memory->destroy(extra_restart);
  memory->destroy(extra_border);
  memory->destroy(extra);

  // delete mapping data structures

  Atom::map_delete();

  delete unique_tags;
}

/* ----------------------------------------------------------------------
   copy modify settings from old Atom class to current Atom class
------------------------------------------------------------------------- */

void Atom::settings(Atom *old)
{
  tag_enable = old->tag_enable;
  map_user = old->map_user;
  map_style = old->map_style;
  sortfreq = old->sortfreq;
  userbinsize = old->userbinsize;
  if (old->firstgroupname)
    firstgroupname = utils::strdup(old->firstgroupname);
}

/* ----------------------------------------------------------------------
   one-time creation of peratom data structure
------------------------------------------------------------------------- */

void Atom::peratom_create()
{
  for (int i = 0; i < nperatom; i++)
    delete [] peratom[i].name;
  memory->sfree(peratom);

  peratom = nullptr;
  nperatom = maxperatom = 0;

  // --------------------------------------------------------------------
  // 2nd customization section: add peratom variables here, order does not matter
  // register tagint & imageint variables as INT or BIGINT

  int tagintsize = INT;
  if (sizeof(tagint) == 8) tagintsize = BIGINT;
  int imageintsize = INT;
  if (sizeof(imageint) == 8) imageintsize = BIGINT;

  add_peratom("id",&tag,tagintsize,0);
  add_peratom("type",&type,INT,0);
  add_peratom("mask",&mask,INT,0);
  add_peratom("image",&image,imageintsize,0);

  add_peratom("x",&x,DOUBLE,3);
  add_peratom("v",&v,DOUBLE,3);
  add_peratom("f",&f,DOUBLE,3,1);      // set per-thread flag

  add_peratom("rmass",&rmass,DOUBLE,0);
  add_peratom("q",&q,DOUBLE,0);
  add_peratom("mu",&mu,DOUBLE,4);
  add_peratom("mu3",&mu,DOUBLE,3);     // just first 3 values of mu[4]

  // finite size particles

  add_peratom("radius",&radius,DOUBLE,0);
  add_peratom("omega",&omega,DOUBLE,3);
  add_peratom("torque",&torque,DOUBLE,3,1);    // set per-thread flag
  add_peratom("angmom",&angmom,DOUBLE,3);

  add_peratom("ellipsoid",&ellipsoid,INT,0);
  add_peratom("line",&line,INT,0);
  add_peratom("tri",&tri,INT,0);
  add_peratom("body",&body,INT,0);

  // MOLECULE package

  add_peratom("molecule",&molecule,tagintsize,0);
  add_peratom("molindex",&molindex,INT,0);
  add_peratom("molatom",&molatom,INT,0);

  add_peratom("nspecial",&nspecial,INT,3);
  add_peratom_vary("special",&special,tagintsize,&maxspecial,&nspecial,3);

  add_peratom("num_bond",&num_bond,INT,0);
  add_peratom_vary("bond_type",&bond_type,INT,&bond_per_atom,&num_bond);
  add_peratom_vary("bond_atom",&bond_atom,tagintsize,&bond_per_atom,&num_bond);

  add_peratom("num_angle",&num_angle,INT,0);
  add_peratom_vary("angle_type",&angle_type,INT,&angle_per_atom,&num_angle);
  add_peratom_vary("angle_atom1",&angle_atom1,tagintsize,
                   &angle_per_atom,&num_angle);
  add_peratom_vary("angle_atom2",&angle_atom2,tagintsize,
                   &angle_per_atom,&num_angle);
  add_peratom_vary("angle_atom3",&angle_atom3,tagintsize,
                   &angle_per_atom,&num_angle);

  add_peratom("num_dihedral",&num_dihedral,INT,0);
  add_peratom_vary("dihedral_type",&dihedral_type,INT,
                   &dihedral_per_atom,&num_dihedral);
  add_peratom_vary("dihedral_atom1",&dihedral_atom1,tagintsize,
                   &dihedral_per_atom,&num_dihedral);
  add_peratom_vary("dihedral_atom2",&dihedral_atom2,tagintsize,
                   &dihedral_per_atom,&num_dihedral);
  add_peratom_vary("dihedral_atom3",&dihedral_atom3,tagintsize,
                   &dihedral_per_atom,&num_dihedral);
  add_peratom_vary("dihedral_atom4",&dihedral_atom4,tagintsize,
                   &dihedral_per_atom,&num_dihedral);

  add_peratom("num_improper",&num_improper,INT,0);
  add_peratom_vary("improper_type",&improper_type,INT,
                   &improper_per_atom,&num_improper);
  add_peratom_vary("improper_atom1",&improper_atom1,tagintsize,
                   &improper_per_atom,&num_improper);
  add_peratom_vary("improper_atom2",&improper_atom2,tagintsize,
                   &improper_per_atom,&num_improper);
  add_peratom_vary("improper_atom3",&improper_atom3,tagintsize,
                   &improper_per_atom,&num_improper);
  add_peratom_vary("improper_atom4",&improper_atom4,tagintsize,
                   &improper_per_atom,&num_improper);

  // PERI package

  add_peratom("vfrac",&vfrac,DOUBLE,0);
  add_peratom("s0",&s0,DOUBLE,0);
  add_peratom("x0",&x0,DOUBLE,3);

  // SPIN package

  add_peratom("sp",&sp,DOUBLE,4);
  add_peratom("fm",&fm,DOUBLE,3,1);
  add_peratom("fm_long",&fm_long,DOUBLE,3,1);

  // EFF package

  add_peratom("spin",&spin,INT,0);
  add_peratom("eradius",&eradius,DOUBLE,0);
  add_peratom("ervel",&ervel,DOUBLE,0);
  add_peratom("erforce",&erforce,DOUBLE,0,1);     // set per-thread flag

  // AWPMD package

  add_peratom("cs",&cs,DOUBLE,2);
  add_peratom("csforce",&csforce,DOUBLE,2);
  add_peratom("vforce",&vforce,DOUBLE,3);
  add_peratom("ervelforce",&ervelforce,DOUBLE,0);
  add_peratom("etag",&etag,INT,0);

  // CG-DNA package

  add_peratom("id5p",&id5p,tagintsize,0);

  // DPD-REACT package

  add_peratom("dpdTheta",&dpdTheta,DOUBLE,0);
  add_peratom("uCond",&uCond,DOUBLE,0);
  add_peratom("uMech",&uMech,DOUBLE,0);
  add_peratom("uChem",&uChem,DOUBLE,0);
  add_peratom("uCG",&uCG,DOUBLE,0);
  add_peratom("uCGnew",&uCGnew,DOUBLE,0);
  add_peratom("duChem",&duChem,DOUBLE,0);

  // MESO package

  add_peratom("edpd_cv",&edpd_cv,DOUBLE,0);
  add_peratom("edpd_temp",&edpd_temp,DOUBLE,0);
  add_peratom("vest_temp",&vest_temp,DOUBLE,0);
  add_peratom("edpd_flux",&edpd_flux,DOUBLE,0,1);     // set per-thread flag
  add_peratom("cc",&cc,DOUBLE,1);
  add_peratom("cc_flux",&cc_flux,DOUBLE,1,1);         // set per-thread flag

  // MESONT package

  add_peratom("length",&length,DOUBLE,0);
  add_peratom("buckling",&buckling,INT,0);
  add_peratom("bond_nt",&bond_nt,tagintsize,2);

  // SPH package

  add_peratom("rho",&rho,DOUBLE,0);
  add_peratom("drho",&drho,DOUBLE,0,1);               // set per-thread flag
  add_peratom("esph",&esph,DOUBLE,0);
  add_peratom("desph",&desph,DOUBLE,0,1);             // set per-thread flag
  add_peratom("vest",&vest,DOUBLE,3);
  add_peratom("cv",&cv,DOUBLE,0);

  // MACHDYN package

  add_peratom("contact_radius",&contact_radius,DOUBLE,0);
  add_peratom("smd_data_9",&smd_data_9,DOUBLE,1);
  add_peratom("smd_stress",&smd_stress,DOUBLE,1);
  add_peratom("eff_plastic_strain",&eff_plastic_strain,DOUBLE,0);
  add_peratom("eff_plastic_strain_rate",&eff_plastic_strain_rate,DOUBLE,0);
  add_peratom("damage",&damage,DOUBLE,0);

  // DIELECTRIC package

  add_peratom("area",&area,DOUBLE,0);
  add_peratom("ed",&ed,DOUBLE,0);
  add_peratom("em",&em,DOUBLE,0);
  add_peratom("epsilon",&epsilon,DOUBLE,0);
  add_peratom("curvature",&curvature,DOUBLE,0);
  add_peratom("q_unscaled",&q_unscaled,DOUBLE,0);

  // end of customization section
  // --------------------------------------------------------------------
}

/* ----------------------------------------------------------------------
   add info for a single per-atom vector/array to PerAtom data struct
   cols = 0: per-atom vector
   cols = N: static per-atom array with N columns
   use add_peratom_vary() when column count varies per atom
------------------------------------------------------------------------- */

void Atom::add_peratom(const char *name, void *address,
                       int datatype, int cols, int threadflag)
{
  if (nperatom == maxperatom) {
    maxperatom += DELTA_PERATOM;
    peratom = (PerAtom *)
      memory->srealloc(peratom,maxperatom*sizeof(PerAtom),"atom:peratom");
  }

  peratom[nperatom].name = utils::strdup(name);
  peratom[nperatom].address = address;
  peratom[nperatom].datatype = datatype;
  peratom[nperatom].cols = cols;
  peratom[nperatom].threadflag = threadflag;
  peratom[nperatom].address_length = nullptr;

  nperatom++;
}

/* ----------------------------------------------------------------------
   change the column count of an existing peratom array entry
   allows atom_style to specify column count as an argument
   see atom_style tdpd as an example
------------------------------------------------------------------------- */

void Atom::add_peratom_change_columns(const char *name, int cols)
{
  for (int i = 0; i < nperatom; i++) {
    if (strcmp(name,peratom[i].name) == 0) {
            peratom[i].cols = cols;
            return;
    }
  }
  error->all(FLERR,"Could not find name of peratom array for column change");
}

/* ----------------------------------------------------------------------
   add info for a single per-atom array to PerAtom data struct
   cols = address of int variable with max columns per atom
   for collength = 0:
     length = address of peratom vector with column count per atom
     e.g. num_bond
   for collength = N:
     length = address of peratom array with column count per atom
     collength = index of column (1 to N) in peratom array with count
     e.g. nspecial
------------------------------------------------------------------------- */

void Atom::add_peratom_vary(const char *name, void *address,
                            int datatype, int *cols, void *length, int collength)
{
  if (nperatom == maxperatom) {
    maxperatom += DELTA_PERATOM;
    peratom = (PerAtom *)
      memory->srealloc(peratom,maxperatom*sizeof(PerAtom),"atom:peratom");
  }

  peratom[nperatom].name = utils::strdup(name);
  peratom[nperatom].address = address;
  peratom[nperatom].datatype = datatype;
  peratom[nperatom].cols = -1;
  peratom[nperatom].threadflag = 0;
  peratom[nperatom].address_maxcols = cols;
  peratom[nperatom].address_length = length;
  peratom[nperatom].collength = collength;

  nperatom++;
}

/* ----------------------------------------------------------------------
   add info for a single per-atom array to PerAtom data struct
------------------------------------------------------------------------- */

void Atom::set_atomflag_defaults()
{
  // --------------------------------------------------------------------
  // 3rd customization section: customize by adding new flag
  // identical list as 2nd customization in atom.h

  labelmapflag = 0;
  sphere_flag = ellipsoid_flag = line_flag = tri_flag = body_flag = 0;
  peri_flag = electron_flag = 0;
  wavepacket_flag = sph_flag = 0;
  molecule_flag = molindex_flag = molatom_flag = 0;
  q_flag = mu_flag = 0;
  rmass_flag = radius_flag = omega_flag = torque_flag = angmom_flag = 0;
  vfrac_flag = spin_flag = eradius_flag = ervel_flag = erforce_flag = 0;
  cs_flag = csforce_flag = vforce_flag = ervelforce_flag = etag_flag = 0;
  rho_flag = esph_flag = cv_flag = vest_flag = 0;
  dpd_flag = edpd_flag = tdpd_flag = 0;
  sp_flag = 0;
  x0_flag = 0;
  smd_flag = damage_flag = 0;
  mesont_flag = 0;
  contact_radius_flag = smd_data_9_flag = smd_stress_flag = 0;
  eff_plastic_strain_flag = eff_plastic_strain_rate_flag = 0;

  pdscale = 1.0;
}

/* ----------------------------------------------------------------------
   create an AtomVec style
   called from lammps.cpp, input script, restart file, replicate
------------------------------------------------------------------------- */

void Atom::create_avec(const std::string &style, int narg, char **arg, int trysuffix)
{
  delete[] atom_style;
  if (avec) delete avec;
  atom_style = nullptr;
  avec = nullptr;

  // unset atom style and array existence flags
  // may have been set by old avec

  set_atomflag_defaults();

  // create instance of AtomVec
  // use grow() to initialize atom-based arrays to length 1
  //   so that x[0][0] can always be referenced even if proc has no atoms

  int sflag;
  avec = new_avec(style,trysuffix,sflag);
  avec->store_args(narg,arg);
  avec->process_args(narg,arg);
  avec->grow(1);

  if (sflag) {
    std::string estyle = style + "/";
    if (sflag == 1) estyle += lmp->suffix;
    else estyle += lmp->suffix2;
    atom_style = utils::strdup(estyle);
  } else {
    atom_style = utils::strdup(style);
  }

  // if molecular system:
  // atom IDs must be defined
  // force atom map to be created
  // map style will be reset to array vs hash to by map_init()

  molecular = avec->molecular;
  if ((molecular != Atom::ATOMIC) && (tag_enable == 0))
    error->all(FLERR,"Atom IDs must be used for molecular systems");
  if (molecular != Atom::ATOMIC) map_style = MAP_YES;
}

/* ----------------------------------------------------------------------
   generate an AtomVec class, first with suffix appended
------------------------------------------------------------------------- */

AtomVec *Atom::new_avec(const std::string &style, int trysuffix, int &sflag)
{
  if (trysuffix && lmp->suffix_enable) {
    if (lmp->suffix) {
      sflag = 1;
      std::string estyle = style + "/" + lmp->suffix;
      if (avec_map->find(estyle) != avec_map->end()) {
        AtomVecCreator &avec_creator = (*avec_map)[estyle];
        return avec_creator(lmp);
      }
    }

    if (lmp->suffix2) {
      sflag = 2;
      std::string estyle = style + "/" + lmp->suffix2;
      if (avec_map->find(estyle) != avec_map->end()) {
        AtomVecCreator &avec_creator = (*avec_map)[estyle];
        return avec_creator(lmp);
      }
    }
  }

  sflag = 0;
  if (avec_map->find(style) != avec_map->end()) {
    AtomVecCreator &avec_creator = (*avec_map)[style];
    return avec_creator(lmp);
  }

  error->all(FLERR,utils::check_packages_for_style("atom",style,lmp));
  return nullptr;
}

/* ----------------------------------------------------------------------
   one instance per AtomVec style in style_atom.h
------------------------------------------------------------------------- */

template <typename T>
AtomVec *Atom::avec_creator(LAMMPS *lmp)
{
  return new T(lmp);
}

/* ---------------------------------------------------------------------- */

void Atom::init()
{
  // delete extra array since it doesn't persist past first run

  if (nextra_store) {
    memory->destroy(extra);
    extra = nullptr;
    nextra_store = 0;
  }

  // check arrays that are atom type in length

  check_mass(FLERR);

  // setup of firstgroup

  if (firstgroupname) {
    firstgroup = group->find(firstgroupname);
    if (firstgroup < 0)
      error->all(FLERR,"Could not find atom_modify first group ID");
  } else firstgroup = -1;

  // init AtomVec

  avec->init();
}

/* ---------------------------------------------------------------------- */

void Atom::setup()
{
  // setup bins for sorting
  // cannot do this in init() because uses neighbor cutoff

  if (sortfreq > 0) setup_sort_bins();
}

/* ----------------------------------------------------------------------
   return ptr to AtomVec class if matches style or to matching hybrid sub-class
   return nullptr if no match
------------------------------------------------------------------------- */

AtomVec *Atom::style_match(const char *style)
{
  if (strcmp(atom_style,style) == 0) return avec;
  else if (strcmp(atom_style,"hybrid") == 0) {
    auto avec_hybrid = (AtomVecHybrid *) avec;
    for (int i = 0; i < avec_hybrid->nstyles; i++)
      if (strcmp(avec_hybrid->keywords[i],style) == 0)
        return avec_hybrid->styles[i];
  }
  return nullptr;
}

/* ----------------------------------------------------------------------
   modify parameters of the atom style
   some options can only be invoked before simulation box is defined
   first and sort options cannot be used together
------------------------------------------------------------------------- */

void Atom::modify_params(int narg, char **arg)
{
  if (narg == 0) error->all(FLERR,"Illegal atom_modify command");

  int iarg = 0;
  while (iarg < narg) {
    if (strcmp(arg[iarg],"id") == 0) {
      if (iarg+2 > narg) error->all(FLERR,"Illegal atom_modify command");
      if (domain->box_exist)
        error->all(FLERR,"Atom_modify id command after simulation box is defined");
      tag_enable = utils::logical(FLERR,arg[iarg+1],false,lmp);
      iarg += 2;
    } else if (strcmp(arg[iarg],"map") == 0) {
      if (iarg+2 > narg) error->all(FLERR,"Illegal atom_modify command");
      if (domain->box_exist)
        error->all(FLERR,"Atom_modify map command after simulation box is defined");
      if (strcmp(arg[iarg+1],"array") == 0) map_user = 1;
      else if (strcmp(arg[iarg+1],"hash") == 0) map_user = 2;
      else if (strcmp(arg[iarg+1],"yes") == 0) map_user = 3;
      else error->all(FLERR,"Illegal atom_modify command");
      map_style = map_user;
      iarg += 2;
    } else if (strcmp(arg[iarg],"first") == 0) {
      if (iarg+2 > narg) error->all(FLERR,"Illegal atom_modify command");
      if (strcmp(arg[iarg+1],"all") == 0) {
        delete [] firstgroupname;
        firstgroupname = nullptr;
      } else {
        firstgroupname = utils::strdup(arg[iarg+1]);
        sortfreq = 0;
      }
      iarg += 2;
    } else if (strcmp(arg[iarg],"sort") == 0) {
      if (iarg+3 > narg) error->all(FLERR,"Illegal atom_modify command");
      sortfreq = utils::inumeric(FLERR,arg[iarg+1],false,lmp);
      userbinsize = utils::numeric(FLERR,arg[iarg+2],false,lmp);
      if (sortfreq < 0 || userbinsize < 0.0)
        error->all(FLERR,"Illegal atom_modify command");
      if (sortfreq >= 0 && firstgroupname)
        error->all(FLERR,"Atom_modify sort and first options "
                   "cannot be used together");
      iarg += 3;
    } else error->all(FLERR,"Illegal atom_modify command");
  }
}

/* ----------------------------------------------------------------------
   check that atom IDs are valid
   error if any atom ID < 0 or atom ID = MAXTAGINT
   if any atom ID > 0, error if any atom ID == 0
   if any atom ID > 0, error if tag_enable = 0
   if all atom IDs = 0, tag_enable must be 0
   if max atom IDs < natoms, must be duplicates
   OK if max atom IDs > natoms
   NOTE: not fully checking that atom IDs are unique
------------------------------------------------------------------------- */

void Atom::tag_check()
{
  tagint min = MAXTAGINT;
  tagint max = 0;

  for (int i = 0; i < nlocal; i++) {
    min = MIN(min,tag[i]);
    max = MAX(max,tag[i]);
  }

  tagint minall,maxall;
  MPI_Allreduce(&min,&minall,1,MPI_LMP_TAGINT,MPI_MIN,world);
  MPI_Allreduce(&max,&maxall,1,MPI_LMP_TAGINT,MPI_MAX,world);

  if (minall < 0) error->all(FLERR,"One or more Atom IDs is negative");
  if (maxall >= MAXTAGINT) error->all(FLERR,"One or more atom IDs is too big");
  if (maxall > 0 && minall == 0)
    error->all(FLERR,"One or more atom IDs is zero");
  if (maxall > 0 && tag_enable == 0)
    error->all(FLERR,"Non-zero atom IDs with atom_modify id = no");
  if (maxall == 0 && natoms && tag_enable)
    error->all(FLERR,"All atom IDs = 0 but atom_modify id = yes");
  if (tag_enable && maxall < natoms)
    error->all(FLERR,"Duplicate atom IDs exist");
}

/* ----------------------------------------------------------------------
   add unique tags to any atoms with tag = 0
   new tags are grouped by proc and start after max current tag
   called after creating new atoms
   error if new tags will exceed MAXTAGINT
------------------------------------------------------------------------- */

void Atom::tag_extend()
{
  // maxtag_all = max tag for all atoms

  tagint maxtag = 0;
  for (int i = 0; i < nlocal; i++) maxtag = MAX(maxtag,tag[i]);
  tagint maxtag_all;
  MPI_Allreduce(&maxtag,&maxtag_all,1,MPI_LMP_TAGINT,MPI_MAX,world);

  // DEBUG: useful for generating 64-bit IDs even for small systems
  // use only when LAMMPS is compiled with BIGBIG

  //maxtag_all += 1000000000000;

  // notag = # of atoms I own with no tag (tag = 0)
  // notag_sum = # of total atoms on procs <= me with no tag

  bigint notag = 0;
  for (int i = 0; i < nlocal; i++) if (tag[i] == 0) notag++;

  bigint notag_total;
  MPI_Allreduce(&notag,&notag_total,1,MPI_LMP_BIGINT,MPI_SUM,world);
  if (notag_total >= MAXTAGINT)
    error->all(FLERR,"New atom IDs exceed maximum allowed ID");

  bigint notag_sum;
  MPI_Scan(&notag,&notag_sum,1,MPI_LMP_BIGINT,MPI_SUM,world);

  // itag = 1st new tag that my untagged atoms should use

  tagint itag = maxtag_all + notag_sum - notag + 1;
  for (int i = 0; i < nlocal; i++) if (tag[i] == 0) tag[i] = itag++;
}

/* ----------------------------------------------------------------------
   check that atom IDs span range from 1 to Natoms inclusive
   return 0 if mintag != 1 or maxtag != Natoms
   return 1 if OK
   doesn't actually check if all tag values are used
------------------------------------------------------------------------- */

int Atom::tag_consecutive()
{
  tagint idmin = MAXTAGINT;
  tagint idmax = 0;

  for (int i = 0; i < nlocal; i++) {
    idmin = MIN(idmin,tag[i]);
    idmax = MAX(idmax,tag[i]);
  }
  tagint idminall,idmaxall;
  MPI_Allreduce(&idmin,&idminall,1,MPI_LMP_TAGINT,MPI_MIN,world);
  MPI_Allreduce(&idmax,&idmaxall,1,MPI_LMP_TAGINT,MPI_MAX,world);

  if (idminall != 1 || idmaxall != natoms) return 0;
  return 1;
}

/* ----------------------------------------------------------------------
   check that bonus data settings are valid
   error if number of atoms with ellipsoid/line/tri/body flags
   are consistent with global setting.
------------------------------------------------------------------------- */

void Atom::bonus_check()
{
  bigint local_ellipsoids = 0, local_lines = 0, local_tris = 0;
  bigint local_bodies = 0, num_global;

  for (int i = 0; i < nlocal; ++i) {
    if (ellipsoid && (ellipsoid[i] >=0)) ++local_ellipsoids;
    if (line && (line[i] >=0)) ++local_lines;
    if (tri && (tri[i] >=0)) ++local_tris;
    if (body && (body[i] >=0)) ++local_bodies;
  }

  MPI_Allreduce(&local_ellipsoids,&num_global,1,MPI_LMP_BIGINT,MPI_SUM,world);
  if (nellipsoids != num_global)
    error->all(FLERR,"Inconsistent 'ellipsoids' header value and number of "
               "atoms with enabled ellipsoid flags");

  MPI_Allreduce(&local_lines,&num_global,1,MPI_LMP_BIGINT,MPI_SUM,world);
  if (nlines != num_global)
    error->all(FLERR,"Inconsistent 'lines' header value and number of "
               "atoms with enabled line flags");

  MPI_Allreduce(&local_tris,&num_global,1,MPI_LMP_BIGINT,MPI_SUM,world);
  if (ntris != num_global)
    error->all(FLERR,"Inconsistent 'tris' header value and number of "
               "atoms with enabled tri flags");

  MPI_Allreduce(&local_bodies,&num_global,1,MPI_LMP_BIGINT,MPI_SUM,world);
  if (nbodies != num_global)
    error->all(FLERR,"Inconsistent 'bodies' header value and number of "
               "atoms with enabled body flags");
}

/* ----------------------------------------------------------------------
   deallocate molecular topology arrays
   done before realloc with (possibly) new 2nd dimension set to
     correctly initialized per-atom values, e.g. bond_per_atom
   needs to be called whenever 2nd dimensions are changed
     and these arrays are already pre-allocated,
     e.g. due to grow(1) in create_avec()
------------------------------------------------------------------------- */

void Atom::deallocate_topology()
{
  memory->destroy(atom->bond_type);
  memory->destroy(atom->bond_atom);
  atom->bond_type = nullptr;
  atom->bond_atom = nullptr;

  memory->destroy(atom->angle_type);
  memory->destroy(atom->angle_atom1);
  memory->destroy(atom->angle_atom2);
  memory->destroy(atom->angle_atom3);
  atom->angle_type = nullptr;
  atom->angle_atom1 = atom->angle_atom2 = atom->angle_atom3 = nullptr;

  memory->destroy(atom->dihedral_type);
  memory->destroy(atom->dihedral_atom1);
  memory->destroy(atom->dihedral_atom2);
  memory->destroy(atom->dihedral_atom3);
  memory->destroy(atom->dihedral_atom4);
  atom->dihedral_type = nullptr;
  atom->dihedral_atom1 = atom->dihedral_atom2 =
    atom->dihedral_atom3 = atom->dihedral_atom4 = nullptr;

  memory->destroy(atom->improper_type);
  memory->destroy(atom->improper_atom1);
  memory->destroy(atom->improper_atom2);
  memory->destroy(atom->improper_atom3);
  memory->destroy(atom->improper_atom4);
  atom->improper_type = nullptr;
  atom->improper_atom1 = atom->improper_atom2 =
    atom->improper_atom3 = atom->improper_atom4 = nullptr;
}

/* ----------------------------------------------------------------------
   unpack N lines from Atom section of data file
   call style-specific routine to parse line
------------------------------------------------------------------------- */

void Atom::data_atoms(int n, char *buf, tagint id_offset, tagint mol_offset,
                      int type_offset, int shiftflag, double *shift,
                      int labelflag, int *ilabel)
{
  int m,xptr,iptr;
  imageint imagedata;
  double xdata[3],lamda[3];
  double *coord;
  char *next;
  std::string typestr;

  next = strchr(buf,'\n');
  *next = '\0';
  int nwords = utils::trim_and_count_words(buf);
  *next = '\n';

  if (nwords != avec->size_data_atom && nwords != avec->size_data_atom + 3)
    error->all(FLERR,"Incorrect atom format in data file");

  char **values = new char*[nwords];

  // set bounds for my proc
  // if periodic and I am lo/hi proc, adjust bounds by EPSILON
  // insures all data atoms will be owned even with round-off

  int triclinic = domain->triclinic;

  double epsilon[3];
  if (triclinic) epsilon[0] = epsilon[1] = epsilon[2] = EPSILON;
  else {
    epsilon[0] = domain->prd[0] * EPSILON;
    epsilon[1] = domain->prd[1] * EPSILON;
    epsilon[2] = domain->prd[2] * EPSILON;
  }

  double sublo[3],subhi[3];
  if (triclinic == 0) {
    sublo[0] = domain->sublo[0]; subhi[0] = domain->subhi[0];
    sublo[1] = domain->sublo[1]; subhi[1] = domain->subhi[1];
    sublo[2] = domain->sublo[2]; subhi[2] = domain->subhi[2];
  } else {
    sublo[0] = domain->sublo_lamda[0]; subhi[0] = domain->subhi_lamda[0];
    sublo[1] = domain->sublo_lamda[1]; subhi[1] = domain->subhi_lamda[1];
    sublo[2] = domain->sublo_lamda[2]; subhi[2] = domain->subhi_lamda[2];
  }

  if (comm->layout != Comm::LAYOUT_TILED) {
    if (domain->xperiodic) {
      if (comm->myloc[0] == 0) sublo[0] -= epsilon[0];
      if (comm->myloc[0] == comm->procgrid[0]-1) subhi[0] += epsilon[0];
    }
    if (domain->yperiodic) {
      if (comm->myloc[1] == 0) sublo[1] -= epsilon[1];
      if (comm->myloc[1] == comm->procgrid[1]-1) subhi[1] += epsilon[1];
    }
    if (domain->zperiodic) {
      if (comm->myloc[2] == 0) sublo[2] -= epsilon[2];
      if (comm->myloc[2] == comm->procgrid[2]-1) subhi[2] += epsilon[2];
    }

  } else {
    if (domain->xperiodic) {
      if (comm->mysplit[0][0] == 0.0) sublo[0] -= epsilon[0];
      if (comm->mysplit[0][1] == 1.0) subhi[0] += epsilon[0];
    }
    if (domain->yperiodic) {
      if (comm->mysplit[1][0] == 0.0) sublo[1] -= epsilon[1];
      if (comm->mysplit[1][1] == 1.0) subhi[1] += epsilon[1];
    }
    if (domain->zperiodic) {
      if (comm->mysplit[2][0] == 0.0) sublo[2] -= epsilon[2];
      if (comm->mysplit[2][1] == 1.0) subhi[2] += epsilon[2];
    }
  }

  // xptr = which word in line starts xyz coords
  // iptr = which word in line starts ix,iy,iz image flags

  xptr = avec->xcol_data - 1;
  int imageflag = 0;
  if (nwords > avec->size_data_atom) imageflag = 1;
  if (imageflag) iptr = nwords - 3;

  // loop over lines of atom data
  // tokenize the line into values
  // extract xyz coords and image flags
  // remap atom into simulation box
  // if atom is in my sub-domain, unpack its values

  for (int i = 0; i < n; i++) {
    next = strchr(buf,'\n');

    for (m = 0; m < nwords; m++) {
      buf += strspn(buf," \t\n\r\f");
      buf[strcspn(buf," \t\n\r\f")] = '\0';
      if (strlen(buf) == 0)
        error->all(FLERR,"Incorrect atom format in data file");
      values[m] = buf;
      buf += strlen(buf)+1;
    }

    int imx = 0, imy = 0, imz = 0;
    if (imageflag) {
      imx = utils::inumeric(FLERR,values[iptr],false,lmp);
      imy = utils::inumeric(FLERR,values[iptr+1],false,lmp);
      imz = utils::inumeric(FLERR,values[iptr+2],false,lmp);
      if ((domain->dimension == 2) && (imz != 0))
        error->all(FLERR,"Z-direction image flag must be 0 for 2d-systems");
      if ((!domain->xperiodic) && (imx != 0)) { reset_image_flag[0] = true; imx = 0; }
      if ((!domain->yperiodic) && (imy != 0)) { reset_image_flag[1] = true; imy = 0; }
      if ((!domain->zperiodic) && (imz != 0)) { reset_image_flag[2] = true; imz = 0; }
    }
    imagedata = ((imageint) (imx + IMGMAX) & IMGMASK) |
        (((imageint) (imy + IMGMAX) & IMGMASK) << IMGBITS) |
        (((imageint) (imz + IMGMAX) & IMGMASK) << IMG2BITS);

    xdata[0] = utils::numeric(FLERR,values[xptr],false,lmp);
    xdata[1] = utils::numeric(FLERR,values[xptr+1],false,lmp);
    xdata[2] = utils::numeric(FLERR,values[xptr+2],false,lmp);
    if (shiftflag) {
      xdata[0] += shift[0];
      xdata[1] += shift[1];
      xdata[2] += shift[2];
    }

    domain->remap(xdata,imagedata);
    if (triclinic) {
      domain->x2lamda(xdata,lamda);
      coord = lamda;
    } else coord = xdata;

    if (coord[0] >= sublo[0] && coord[0] < subhi[0] &&
        coord[1] >= sublo[1] && coord[1] < subhi[1] &&
        coord[2] >= sublo[2] && coord[2] < subhi[2]) {
      avec->data_atom(xdata,imagedata,values,typestr);
      if (id_offset) tag[nlocal-1] += id_offset;
      if (mol_offset) molecule[nlocal-1] += mol_offset;
<<<<<<< HEAD
      if (labelflag) type[nlocal-1] = ilabel[type[nlocal-1]-1];
      if (type_offset) {
        type[nlocal-1] += type_offset;
        if (type[nlocal-1] > ntypes)
          error->one(FLERR,"Invalid atom type in Atoms section of data file");
=======
      if (!isdigit(typestr[0])) {
        if (!atom->labelmapflag) error->one(FLERR,"Invalid Atoms section in data file");
        type[nlocal-1] = atom->find_label(typestr,Atom::ATOM);
        if (type[nlocal-1] == -1) error->one(FLERR,"Invalid Atoms section in data file");
      } else {
        type[nlocal-1] = utils::inumeric(FLERR,typestr.c_str(),true,lmp);
        if (labelflag) type[nlocal-1] = ilabel[type[nlocal-1]-1];
>>>>>>> c4330298
      }
      if (type_offset) type[nlocal-1] += type_offset;
      if (type[nlocal-1] <= 0 || type[nlocal-1] > ntypes)
        error->one(FLERR,"Invalid atom type in Atoms section of data file");
    }

    buf = next + 1;
  }
  delete [] values;
}

/* ----------------------------------------------------------------------
   unpack N lines from Velocity section of data file
   check that atom IDs are > 0 and <= map_tag_max
   call style-specific routine to parse line
------------------------------------------------------------------------- */

void Atom::data_vels(int n, char *buf, tagint id_offset)
{
  int j,m;
  tagint tagdata;
  char *next;

  next = strchr(buf,'\n');
  *next = '\0';
  int nwords = utils::trim_and_count_words(buf);
  *next = '\n';

  if (nwords != avec->size_data_vel)
    error->all(FLERR,"Incorrect velocity format in data file");

  char **values = new char*[nwords];

  // loop over lines of atom velocities
  // tokenize the line into values
  // if I own atom tag, unpack its values

  for (int i = 0; i < n; i++) {
    next = strchr(buf,'\n');

    for (j = 0; j < nwords; j++) {
      buf += strspn(buf," \t\n\r\f");
      buf[strcspn(buf," \t\n\r\f")] = '\0';
      values[j] = buf;
      buf += strlen(buf)+1;
    }

    tagdata = ATOTAGINT(values[0]) + id_offset;
    if (tagdata <= 0 || tagdata > map_tag_max)
      error->one(FLERR,"Invalid atom ID in Velocities section of data file");
    if ((m = map(tagdata)) >= 0) avec->data_vel(m,&values[1]);

    buf = next + 1;
  }

  delete [] values;
}

/* ----------------------------------------------------------------------
   process N bonds read into buf from data files
   if count is non-nullptr, just count bonds per atom
   else store them with atoms
   check that atom IDs are > 0 and <= map_tag_max
------------------------------------------------------------------------- */

void Atom::data_bonds(int n, char *buf, int *count, tagint id_offset,
                      int type_offset, int labelflag, int *ilabel)
{
  int m,tmp,itype,rv;
  tagint atom1,atom2;
  char *next;
  char typechar[MAXLINE];
  std::string typestr;
  int newton_bond = force->newton_bond;

  for (int i = 0; i < n; i++) {
    next = strchr(buf,'\n');
    *next = '\0';
    rv = sscanf(buf,"%d %s " TAGINT_FORMAT " " TAGINT_FORMAT,
                &tmp,typechar,&atom1,&atom2);
    if (rv != 4)
      error->one(FLERR,"Incorrect format of Bonds section in data file");
    if (id_offset) {
      atom1 += id_offset;
      atom2 += id_offset;
    }
<<<<<<< HEAD
    if (labelflag) itype = ilabel[itype-1];
=======
    typestr = typechar;
    if (!isdigit(typestr[0])) {
      if (!atom->labelmapflag) error->one(FLERR,"Invalid Bonds section in data file");
      itype = atom->find_label(typestr,Atom::BOND);
      if (itype == -1) error->one(FLERR,"Invalid Bonds section in data file");
    } else {
      itype = utils::inumeric(FLERR,typechar,true,lmp);
      if (labelflag) itype = ilabel[itype-1];
    }
>>>>>>> c4330298
    itype += type_offset;

    if ((atom1 <= 0) || (atom1 > map_tag_max) ||
        (atom2 <= 0) || (atom2 > map_tag_max) || (atom1 == atom2))
      error->one(FLERR,"Invalid atom ID in Bonds section of data file");
    if (itype <= 0 || itype > nbondtypes)
      error->one(FLERR,"Invalid bond type in Bonds section of data file");
    if ((m = map(atom1)) >= 0) {
      if (count) count[m]++;
      else {
        bond_type[m][num_bond[m]] = itype;
        bond_atom[m][num_bond[m]] = atom2;
        num_bond[m]++;
        avec->data_bonds_post(m, num_bond[m], atom1, atom2, id_offset);
      }
    }
    if (newton_bond == 0) {
      if ((m = map(atom2)) >= 0) {
        if (count) count[m]++;
        else {
          bond_type[m][num_bond[m]] = itype;
          bond_atom[m][num_bond[m]] = atom1;
          num_bond[m]++;
          avec->data_bonds_post(m, num_bond[m], atom1, atom2, id_offset);
        }
      }
    }
    buf = next + 1;
  }
}

/* ----------------------------------------------------------------------
   process N angles read into buf from data files
   if count is non-nullptr, just count angles per atom
   else store them with atoms
   check that atom IDs are > 0 and <= map_tag_max
------------------------------------------------------------------------- */

void Atom::data_angles(int n, char *buf, int *count, tagint id_offset,
                       int type_offset, int labelflag, int *ilabel)
{
  int m,tmp,itype,rv;
  tagint atom1,atom2,atom3;
  char *next;
  char typechar[MAXLINE];
  std::string typestr;
  int newton_bond = force->newton_bond;

  for (int i = 0; i < n; i++) {
    next = strchr(buf,'\n');
    *next = '\0';
    rv = sscanf(buf,"%d %s " TAGINT_FORMAT " " TAGINT_FORMAT " " TAGINT_FORMAT,
                &tmp,typechar,&atom1,&atom2,&atom3);
    if (rv != 5)
      error->one(FLERR,"Incorrect format of Angles section in data file");
    if (id_offset) {
      atom1 += id_offset;
      atom2 += id_offset;
      atom3 += id_offset;
    }
<<<<<<< HEAD
    if (labelflag) itype = ilabel[itype-1];
=======
    typestr = typechar;
    if (!isdigit(typestr[0])) {
      if (!atom->labelmapflag) error->one(FLERR,"Invalid Angles section in data file");
      itype = atom->find_label(typestr,Atom::ANGLE);
      if (itype == -1) error->one(FLERR,"Invalid Angles section in data file");
    } else {
      itype = utils::inumeric(FLERR,typechar,true,lmp);
      if (labelflag) itype = ilabel[itype-1];
    }
>>>>>>> c4330298
    itype += type_offset;

    if ((atom1 <= 0) || (atom1 > map_tag_max) ||
        (atom2 <= 0) || (atom2 > map_tag_max) ||
        (atom3 <= 0) || (atom3 > map_tag_max) ||
        (atom1 == atom2) || (atom1 == atom3) || (atom2 == atom3))
      error->one(FLERR,"Invalid atom ID in Angles section of data file");
    if (itype <= 0 || itype > nangletypes)
      error->one(FLERR,"Invalid angle type in Angles section of data file");
    if ((m = map(atom2)) >= 0) {
      if (count) count[m]++;
      else {
        angle_type[m][num_angle[m]] = itype;
        angle_atom1[m][num_angle[m]] = atom1;
        angle_atom2[m][num_angle[m]] = atom2;
        angle_atom3[m][num_angle[m]] = atom3;
        num_angle[m]++;
      }
    }
    if (newton_bond == 0) {
      if ((m = map(atom1)) >= 0) {
        if (count) count[m]++;
        else {
          angle_type[m][num_angle[m]] = itype;
          angle_atom1[m][num_angle[m]] = atom1;
          angle_atom2[m][num_angle[m]] = atom2;
          angle_atom3[m][num_angle[m]] = atom3;
          num_angle[m]++;
        }
      }
      if ((m = map(atom3)) >= 0) {
        if (count) count[m]++;
        else {
          angle_type[m][num_angle[m]] = itype;
          angle_atom1[m][num_angle[m]] = atom1;
          angle_atom2[m][num_angle[m]] = atom2;
          angle_atom3[m][num_angle[m]] = atom3;
          num_angle[m]++;
        }
      }
    }
    buf = next + 1;
  }
}

/* ----------------------------------------------------------------------
   process N dihedrals read into buf from data files
   if count is non-nullptr, just count diihedrals per atom
   else store them with atoms
   check that atom IDs are > 0 and <= map_tag_max
------------------------------------------------------------------------- */

void Atom::data_dihedrals(int n, char *buf, int *count, tagint id_offset,
                          int type_offset, int labelflag, int *ilabel)
{
  int m,tmp,itype,rv;
  tagint atom1,atom2,atom3,atom4;
  char *next;
  char typechar[MAXLINE];
  std::string typestr;
  int newton_bond = force->newton_bond;

  for (int i = 0; i < n; i++) {
    next = strchr(buf,'\n');
    *next = '\0';
    rv = sscanf(buf,"%d %s " TAGINT_FORMAT " " TAGINT_FORMAT
                " " TAGINT_FORMAT " " TAGINT_FORMAT,
                &tmp,typechar,&atom1,&atom2,&atom3,&atom4);
    if (rv != 6)
      error->one(FLERR,"Incorrect format of Dihedrals section in data file");
    if (id_offset) {
      atom1 += id_offset;
      atom2 += id_offset;
      atom3 += id_offset;
      atom4 += id_offset;
    }
<<<<<<< HEAD
    if (labelflag) itype = ilabel[itype-1];
=======
    typestr = typechar;
    if (!isdigit(typestr[0])) {
      if (!atom->labelmapflag) error->one(FLERR,"Invalid Dihedrals section in data file");
      itype = atom->find_label(typestr,Atom::DIHEDRAL);
      if (itype == -1) error->one(FLERR,"Invalid Dihedrals section in data file");
    } else {
      itype = utils::inumeric(FLERR,typechar,true,lmp);
      if (labelflag) itype = ilabel[itype-1];
    }
>>>>>>> c4330298
    itype += type_offset;

    if ((atom1 <= 0) || (atom1 > map_tag_max) ||
        (atom2 <= 0) || (atom2 > map_tag_max) ||
        (atom3 <= 0) || (atom3 > map_tag_max) ||
        (atom4 <= 0) || (atom4 > map_tag_max) ||
        (atom1 == atom2) || (atom1 == atom3) || (atom1 == atom4) ||
        (atom2 == atom3) || (atom2 == atom4) || (atom3 == atom4))
      error->one(FLERR,"Invalid atom ID in Dihedrals section of data file");
    if (itype <= 0 || itype > ndihedraltypes)
      error->one(FLERR,
                 "Invalid dihedral type in Dihedrals section of data file");
    if ((m = map(atom2)) >= 0) {
      if (count) count[m]++;
      else {
        dihedral_type[m][num_dihedral[m]] = itype;
        dihedral_atom1[m][num_dihedral[m]] = atom1;
        dihedral_atom2[m][num_dihedral[m]] = atom2;
        dihedral_atom3[m][num_dihedral[m]] = atom3;
        dihedral_atom4[m][num_dihedral[m]] = atom4;
        num_dihedral[m]++;
      }
    }
    if (newton_bond == 0) {
      if ((m = map(atom1)) >= 0) {
        if (count) count[m]++;
        else {
          dihedral_type[m][num_dihedral[m]] = itype;
          dihedral_atom1[m][num_dihedral[m]] = atom1;
          dihedral_atom2[m][num_dihedral[m]] = atom2;
          dihedral_atom3[m][num_dihedral[m]] = atom3;
          dihedral_atom4[m][num_dihedral[m]] = atom4;
          num_dihedral[m]++;
        }
      }
      if ((m = map(atom3)) >= 0) {
        if (count) count[m]++;
        else {
          dihedral_type[m][num_dihedral[m]] = itype;
          dihedral_atom1[m][num_dihedral[m]] = atom1;
          dihedral_atom2[m][num_dihedral[m]] = atom2;
          dihedral_atom3[m][num_dihedral[m]] = atom3;
          dihedral_atom4[m][num_dihedral[m]] = atom4;
          num_dihedral[m]++;
        }
      }
      if ((m = map(atom4)) >= 0) {
        if (count) count[m]++;
        else {
          dihedral_type[m][num_dihedral[m]] = itype;
          dihedral_atom1[m][num_dihedral[m]] = atom1;
          dihedral_atom2[m][num_dihedral[m]] = atom2;
          dihedral_atom3[m][num_dihedral[m]] = atom3;
          dihedral_atom4[m][num_dihedral[m]] = atom4;
          num_dihedral[m]++;
        }
      }
    }
    buf = next + 1;
  }
}

/* ----------------------------------------------------------------------
   process N impropers read into buf from data files
   if count is non-nullptr, just count impropers per atom
   else store them with atoms
   check that atom IDs are > 0 and <= map_tag_max
------------------------------------------------------------------------- */

void Atom::data_impropers(int n, char *buf, int *count, tagint id_offset,
                          int type_offset, int labelflag, int *ilabel)
{
  int m,tmp,itype,rv;
  tagint atom1,atom2,atom3,atom4;
  char *next;
  char typechar[MAXLINE];
  std::string typestr;
  int newton_bond = force->newton_bond;

  for (int i = 0; i < n; i++) {
    next = strchr(buf,'\n');
    *next = '\0';
    rv = sscanf(buf,"%d %s "
                TAGINT_FORMAT " " TAGINT_FORMAT " " TAGINT_FORMAT " " TAGINT_FORMAT,
                &tmp,typechar,&atom1,&atom2,&atom3,&atom4);
    if (rv != 6)
      error->one(FLERR,"Incorrect format of Impropers section in data file");
    if (id_offset) {
      atom1 += id_offset;
      atom2 += id_offset;
      atom3 += id_offset;
      atom4 += id_offset;
    }
<<<<<<< HEAD
    if (labelflag) itype = ilabel[itype-1];
=======
    typestr = typechar;
    if (!isdigit(typestr[0])) {
      if (!atom->labelmapflag) error->one(FLERR,"Invalid Impropers section in data file");
      itype = atom->find_label(typestr,Atom::IMPROPER);
      if (itype == -1) error->one(FLERR,"Invalid Impropers section in data file");
    } else {
      itype = utils::inumeric(FLERR,typechar,true,lmp);
      if (labelflag) itype = ilabel[itype-1];
    }
>>>>>>> c4330298
    itype += type_offset;

    if ((atom1 <= 0) || (atom1 > map_tag_max) ||
        (atom2 <= 0) || (atom2 > map_tag_max) ||
        (atom3 <= 0) || (atom3 > map_tag_max) ||
        (atom4 <= 0) || (atom4 > map_tag_max) ||
        (atom1 == atom2) || (atom1 == atom3) || (atom1 == atom4) ||
        (atom2 == atom3) || (atom2 == atom4) || (atom3 == atom4))
      error->one(FLERR,"Invalid atom ID in Impropers section of data file");
    if (itype <= 0 || itype > nimpropertypes)
      error->one(FLERR,
                 "Invalid improper type in Impropers section of data file");
    if ((m = map(atom2)) >= 0) {
      if (count) count[m]++;
      else {
        improper_type[m][num_improper[m]] = itype;
        improper_atom1[m][num_improper[m]] = atom1;
        improper_atom2[m][num_improper[m]] = atom2;
        improper_atom3[m][num_improper[m]] = atom3;
        improper_atom4[m][num_improper[m]] = atom4;
        num_improper[m]++;
      }
    }
    if (newton_bond == 0) {
      if ((m = map(atom1)) >= 0) {
        if (count) count[m]++;
        else {
          improper_type[m][num_improper[m]] = itype;
          improper_atom1[m][num_improper[m]] = atom1;
          improper_atom2[m][num_improper[m]] = atom2;
          improper_atom3[m][num_improper[m]] = atom3;
          improper_atom4[m][num_improper[m]] = atom4;
          num_improper[m]++;
        }
      }
      if ((m = map(atom3)) >= 0) {
        if (count) count[m]++;
        else {
          improper_type[m][num_improper[m]] = itype;
          improper_atom1[m][num_improper[m]] = atom1;
          improper_atom2[m][num_improper[m]] = atom2;
          improper_atom3[m][num_improper[m]] = atom3;
          improper_atom4[m][num_improper[m]] = atom4;
          num_improper[m]++;
        }
      }
      if ((m = map(atom4)) >= 0) {
        if (count) count[m]++;
        else {
          improper_type[m][num_improper[m]] = itype;
          improper_atom1[m][num_improper[m]] = atom1;
          improper_atom2[m][num_improper[m]] = atom2;
          improper_atom3[m][num_improper[m]] = atom3;
          improper_atom4[m][num_improper[m]] = atom4;
          num_improper[m]++;
        }
      }
    }
    buf = next + 1;
  }
}

/* ----------------------------------------------------------------------
   unpack N lines from atom-style specific bonus section of data file
   check that atom IDs are > 0 and <= map_tag_max
   call style-specific routine to parse line
------------------------------------------------------------------------- */

void Atom::data_bonus(int n, char *buf, AtomVec *avec_bonus, tagint id_offset)
{
  int j,m,tagdata;
  char *next;

  next = strchr(buf,'\n');
  *next = '\0';
  int nwords = utils::trim_and_count_words(buf);
  *next = '\n';

  if (nwords != avec_bonus->size_data_bonus)
    error->all(FLERR,"Incorrect bonus data format in data file");

  char **values = new char*[nwords];

  // loop over lines of bonus atom data
  // tokenize the line into values
  // if I own atom tag, unpack its values

  for (int i = 0; i < n; i++) {
    next = strchr(buf,'\n');

    for (j = 0; j < nwords; j++) {
      buf += strspn(buf," \t\n\r\f");
      buf[strcspn(buf," \t\n\r\f")] = '\0';
      values[j] = buf;
      buf += strlen(buf)+1;
    }

    tagdata = ATOTAGINT(values[0]) + id_offset;
    if (tagdata <= 0 || tagdata > map_tag_max)
      error->one(FLERR,"Invalid atom ID in Bonus section of data file");

    // ok to call child's data_atom_bonus() method thru parent avec_bonus,
    // since data_bonus() was called with child ptr, and method is virtual

    if ((m = map(tagdata)) >= 0) avec_bonus->data_atom_bonus(m,&values[1]);

    buf = next + 1;
  }

  delete [] values;
}

/* ----------------------------------------------------------------------
   unpack N bodies from Bodies section of data file
   each body spans multiple lines
   check that atom IDs are > 0 and <= map_tag_max
   call style-specific routine to parse line
------------------------------------------------------------------------- */

void Atom::data_bodies(int n, char *buf, AtomVec *avec_body, tagint id_offset)
{
  int j,m,nvalues,tagdata,ninteger,ndouble;

  int maxint = 0;
  int maxdouble = 0;
  int *ivalues = nullptr;
  double *dvalues = nullptr;

  if (!unique_tags) unique_tags = new std::set<tagint>;

  // loop over lines of body data
  // if I own atom tag, tokenize lines into ivalues/dvalues, call data_body()
  // else skip values

  for (int i = 0; i < n; i++) {
    buf += strspn(buf," \t\n\r\f");
    buf[strcspn(buf," \t\n\r\f")] = '\0';
    tagdata = utils::tnumeric(FLERR,buf,false,lmp) + id_offset;
    buf += strlen(buf)+1;

    if (tagdata <= 0 || tagdata > map_tag_max)
      error->one(FLERR,"Invalid atom ID in Bodies section of data file");

    if (unique_tags->find(tagdata) == unique_tags->end())
      unique_tags->insert(tagdata);
    else
      error->one(FLERR,"Duplicate atom ID in Bodies section of data file");

    buf += strspn(buf," \t\n\r\f");
    buf[strcspn(buf," \t\n\r\f")] = '\0';
    ninteger = utils::inumeric(FLERR,buf,false,lmp);
    buf += strlen(buf)+1;

    buf += strspn(buf," \t\n\r\f");
    buf[strcspn(buf," \t\n\r\f")] = '\0';
    ndouble = utils::inumeric(FLERR,buf,false,lmp);
    buf += strlen(buf)+1;

    if ((m = map(tagdata)) >= 0) {
      if (ninteger > maxint) {
        delete [] ivalues;
        maxint = ninteger;
        ivalues = new int[maxint];
      }
      if (ndouble > maxdouble) {
        delete [] dvalues;
        maxdouble = ndouble;
        dvalues = new double[maxdouble];
      }

      for (j = 0; j < ninteger; j++) {
        buf += strspn(buf," \t\n\r\f");
        buf[strcspn(buf," \t\n\r\f")] = '\0';
        ivalues[j] = utils::inumeric(FLERR,buf,false,lmp);
        buf += strlen(buf)+1;
      }

      for (j = 0; j < ndouble; j++) {
        buf += strspn(buf," \t\n\r\f");
        buf[strcspn(buf," \t\n\r\f")] = '\0';
        dvalues[j] = utils::numeric(FLERR,buf,false,lmp);
        buf += strlen(buf)+1;
      }

      avec_body->data_body(m,ninteger,ndouble,ivalues,dvalues);

    } else {
      nvalues = ninteger + ndouble;    // number of values to skip
      for (j = 0; j < nvalues; j++) {
        buf += strspn(buf," \t\n\r\f");
        buf[strcspn(buf," \t\n\r\f")] = '\0';
        buf += strlen(buf)+1;
      }
    }
  }

  delete [] ivalues;
  delete [] dvalues;
}

/* ----------------------------------------------------------------------
   init per-atom fix/compute/variable values for newly created atoms
   called from create_atoms, read_data, read_dump,
     lib::lammps_create_atoms()
   fixes, computes, variables may or may not exist when called
------------------------------------------------------------------------- */

void Atom::data_fix_compute_variable(int nprev, int nnew)
{
  for (const auto &fix : modify->get_fix_list()) {
    if (fix->create_attribute)
      for (int i = nprev; i < nnew; i++)
        fix->set_arrays(i);
  }

  for (int m = 0; m < modify->ncompute; m++) {
    Compute *compute = modify->compute[m];
    if (compute->create_attribute)
      for (int i = nprev; i < nnew; i++)
        compute->set_arrays(i);
  }

  for (int i = nprev; i < nnew; i++)
    input->variable->set_arrays(i);
}

/* ----------------------------------------------------------------------
   allocate arrays of length ntypes
   only done after ntypes is set
------------------------------------------------------------------------- */

void Atom::allocate_type_arrays()
{
  if (avec->mass_type == AtomVec::PER_TYPE) {
    mass = new double[ntypes+1];
    mass_setflag = new int[ntypes+1];
    for (int itype = 1; itype <= ntypes; itype++) mass_setflag[itype] = 0;
  }
}

/* ----------------------------------------------------------------------
   set a mass and flag it as set
   called from reading of data file
   type_offset may be used when reading multiple data files
------------------------------------------------------------------------- */

void Atom::set_mass(const char *file, int line, const char *str, int type_offset,
                    int labelflag, int *ilabel)
{
  if (mass == nullptr) error->all(file,line,"Cannot set mass for this atom style");

  int itype;
  double mass_one;
  int n = sscanf(str,"%d %lg",&itype,&mass_one);
  if (n != 2) error->all(file,line,"Invalid mass line in data file");
  if (labelflag) itype = ilabel[itype-1];
  itype += type_offset;

  if (itype < 1 || itype > ntypes)
    error->all(file,line,"Invalid type for mass set");

  mass[itype] = mass_one;
  mass_setflag[itype] = 1;

  if (mass[itype] <= 0.0) error->all(file,line,"Invalid mass value");
}

/* ----------------------------------------------------------------------
   set a mass and flag it as set
   called from EAM pair routine
------------------------------------------------------------------------- */

void Atom::set_mass(const char *file, int line, int itype, double value)
{
  if (mass == nullptr) error->all(file,line,"Cannot set mass for this atom style");
  if (itype < 1 || itype > ntypes)
    error->all(file,line,"Invalid type for mass set");

  mass[itype] = value;
  mass_setflag[itype] = 1;

  if (mass[itype] <= 0.0) error->all(file,line,"Invalid mass value");
}

/* ----------------------------------------------------------------------
   set one or more masses and flag them as set
   called from reading of input script
------------------------------------------------------------------------- */

void Atom::set_mass(const char *file, int line, int /*narg*/, char **arg)
{
  if (mass == nullptr) error->all(file,line,"Cannot set mass for this atom style");

  int lo,hi;
  utils::bounds(file,line,arg[0],1,ntypes,lo,hi,error);
  if (lo < 1 || hi > ntypes) error->all(file,line,"Invalid type for mass set");

  for (int itype = lo; itype <= hi; itype++) {
    mass[itype] = utils::numeric(FLERR,arg[1],false,lmp);
    mass_setflag[itype] = 1;

    if (mass[itype] <= 0.0) error->all(file,line,"Invalid mass value");
  }
}

/* ----------------------------------------------------------------------
   set all masses
   called from reading of restart file, also from ServerMD
------------------------------------------------------------------------- */

void Atom::set_mass(double *values)
{
  for (int itype = 1; itype <= ntypes; itype++) {
    mass[itype] = values[itype];
    mass_setflag[itype] = 1;
  }
}

/* ----------------------------------------------------------------------
   check that all per-atom-type masses have been set
------------------------------------------------------------------------- */

void Atom::check_mass(const char *file, int line)
{
  if (mass == nullptr) return;
  if (rmass_flag) return;
  for (int itype = 1; itype <= ntypes; itype++)
    if (mass_setflag[itype] == 0)
      error->all(file,line,"Not all per-type masses are set");
}

/* ----------------------------------------------------------------------
   check that radii of all particles of itype are the same
   return 1 if true, else return 0
   also return the radius value for that type
------------------------------------------------------------------------- */

int Atom::radius_consistency(int itype, double &rad)
{
  double value = -1.0;
  int flag = 0;
  for (int i = 0; i < nlocal; i++) {
    if (type[i] != itype) continue;
    if (value < 0.0) value = radius[i];
    else if (value != radius[i]) flag = 1;
  }

  int flagall;
  MPI_Allreduce(&flag,&flagall,1,MPI_INT,MPI_SUM,world);
  if (flagall) return 0;

  MPI_Allreduce(&value,&rad,1,MPI_DOUBLE,MPI_MAX,world);
  return 1;
}

/* ----------------------------------------------------------------------
   check that shape of all particles of itype are the same
   return 1 if true, else return 0
   also return the 3 shape params for itype
------------------------------------------------------------------------- */

int Atom::shape_consistency(int itype,
                            double &shapex, double &shapey, double &shapez)
{
  double zero[3] = {0.0, 0.0, 0.0};
  double one[3] = {-1.0, -1.0, -1.0};
  double *shape;

  auto avec_ellipsoid = (AtomVecEllipsoid *) style_match("ellipsoid");
  auto bonus = avec_ellipsoid->bonus;

  int flag = 0;
  for (int i = 0; i < nlocal; i++) {
    if (type[i] != itype) continue;
    if (ellipsoid[i] < 0) shape = zero;
    else shape = bonus[ellipsoid[i]].shape;

    if (one[0] < 0.0) {
      one[0] = shape[0];
      one[1] = shape[1];
      one[2] = shape[2];
    } else if (one[0] != shape[0] || one[1] != shape[1] || one[2] != shape[2])
      flag = 1;
  }

  int flagall;
  MPI_Allreduce(&flag,&flagall,1,MPI_INT,MPI_SUM,world);
  if (flagall) return 0;

  double oneall[3];
  MPI_Allreduce(one,oneall,3,MPI_DOUBLE,MPI_MAX,world);
  shapex = oneall[0];
  shapey = oneall[1];
  shapez = oneall[2];
  return 1;
}

/* ----------------------------------------------------------------------
   add a new molecule template = set of molecules
------------------------------------------------------------------------- */

void Atom::add_molecule(int narg, char **arg)
{
  if (narg < 1) error->all(FLERR,"Illegal molecule command");

  if (find_molecule(arg[0]) >= 0)
    error->all(FLERR,"Reuse of molecule template ID");

  // 1st molecule in set stores nset = # of mols, others store nset = 0
  // ifile = count of molecules in set
  // index = argument index where next molecule starts, updated by constructor

  int ifile = 1;
  int index = 1;
  while (true) {
    molecules = (Molecule **)
      memory->srealloc(molecules,(nmolecule+1)*sizeof(Molecule *),
                       "atom::molecules");
    molecules[nmolecule] = new Molecule(lmp,narg,arg,index);
    molecules[nmolecule]->nset = 0;
    molecules[nmolecule-ifile+1]->nset++;
    nmolecule++;
    if (molecules[nmolecule-1]->last) break;
    ifile++;
  }
}

/* ----------------------------------------------------------------------
   find first molecule in set with template ID
   return -1 if does not exist
------------------------------------------------------------------------- */

int Atom::find_molecule(char *id)
{
  if (id == nullptr) return -1;
  int imol;
  for (imol = 0; imol < nmolecule; imol++)
    if (strcmp(id,molecules[imol]->id) == 0) return imol;
  return -1;
}

/* ----------------------------------------------------------------------
   add info to current atom ilocal from molecule template onemol and its iatom
   offset = atom ID preceding IDs of atoms in this molecule
   called by fixes and commands that add molecules
------------------------------------------------------------------------- */

void Atom::add_molecule_atom(Molecule *onemol, int iatom,
                             int ilocal, tagint offset)
{
  if (onemol->qflag && q_flag) q[ilocal] = onemol->q[iatom];
  if (onemol->radiusflag && radius_flag) radius[ilocal] = onemol->radius[iatom];
  if (onemol->rmassflag && rmass_flag) rmass[ilocal] = onemol->rmass[iatom];
  else if (rmass_flag)
    rmass[ilocal] = 4.0*MY_PI/3.0 *
      radius[ilocal]*radius[ilocal]*radius[ilocal];
  if (onemol->bodyflag) {
    body[ilocal] = 0;     // as if a body read from data file
    onemol->avec_body->data_body(ilocal,onemol->nibody,onemol->ndbody,
                                 onemol->ibodyparams,onemol->dbodyparams);
    onemol->avec_body->set_quat(ilocal,onemol->quat_external);
  }

  if (molecular != Atom::MOLECULAR) return;

  // add bond topology info
  // for molecular atom styles, but not atom style template

  if (avec->bonds_allow) {
    num_bond[ilocal] = onemol->num_bond[iatom];
    for (int i = 0; i < num_bond[ilocal]; i++) {
      bond_type[ilocal][i] = onemol->bond_type[iatom][i];
      bond_atom[ilocal][i] = onemol->bond_atom[iatom][i] + offset;
    }
  }

  if (avec->angles_allow) {
    num_angle[ilocal] = onemol->num_angle[iatom];
    for (int i = 0; i < num_angle[ilocal]; i++) {
      angle_type[ilocal][i] = onemol->angle_type[iatom][i];
      angle_atom1[ilocal][i] = onemol->angle_atom1[iatom][i] + offset;
      angle_atom2[ilocal][i] = onemol->angle_atom2[iatom][i] + offset;
      angle_atom3[ilocal][i] = onemol->angle_atom3[iatom][i] + offset;
    }
  }

  if (avec->dihedrals_allow) {
    num_dihedral[ilocal] = onemol->num_dihedral[iatom];
    for (int i = 0; i < num_dihedral[ilocal]; i++) {
      dihedral_type[ilocal][i] = onemol->dihedral_type[iatom][i];
      dihedral_atom1[ilocal][i] = onemol->dihedral_atom1[iatom][i] + offset;
      dihedral_atom2[ilocal][i] = onemol->dihedral_atom2[iatom][i] + offset;
      dihedral_atom3[ilocal][i] = onemol->dihedral_atom3[iatom][i] + offset;
      dihedral_atom4[ilocal][i] = onemol->dihedral_atom4[iatom][i] + offset;
    }
  }

  if (avec->impropers_allow) {
    num_improper[ilocal] = onemol->num_improper[iatom];
    for (int i = 0; i < num_improper[ilocal]; i++) {
      improper_type[ilocal][i] = onemol->improper_type[iatom][i];
      improper_atom1[ilocal][i] = onemol->improper_atom1[iatom][i] + offset;
      improper_atom2[ilocal][i] = onemol->improper_atom2[iatom][i] + offset;
      improper_atom3[ilocal][i] = onemol->improper_atom3[iatom][i] + offset;
      improper_atom4[ilocal][i] = onemol->improper_atom4[iatom][i] + offset;
    }
  }

  if (onemol->specialflag) {
    nspecial[ilocal][0] = onemol->nspecial[iatom][0];
    nspecial[ilocal][1] = onemol->nspecial[iatom][1];
    int n = nspecial[ilocal][2] = onemol->nspecial[iatom][2];
    for (int i = 0; i < n; i++)
      special[ilocal][i] = onemol->special[iatom][i] + offset;
  }
}

/* ----------------------------------------------------------------------
   allocate space for type label map
------------------------------------------------------------------------- */

int Atom::add_label_map(const std::string &mapID)
{
  labelmapflag = 1;
  lmaps = (LabelMap **)
    memory->srealloc(lmaps,(nlmap+1)*sizeof(LabelMap *),
                     "atom::lmaps");
  lmaps[nlmap] = new LabelMap(lmp);
  lmaps[nlmap]->id = mapID;
  lmaps[nlmap]->natomtypes = ntypes;
  lmaps[nlmap]->nbondtypes = nbondtypes;
  lmaps[nlmap]->nangletypes = nangletypes;
  lmaps[nlmap]->ndihedraltypes = ndihedraltypes;
  lmaps[nlmap]->nimpropertypes = nimpropertypes;
  lmaps[nlmap]->allocate_type_labels();
  nlmap++;
  return nlmap - 1;
}

/* ----------------------------------------------------------------------
   find label, first parsing prefix for label map-ID
   return -1 if does not exist
------------------------------------------------------------------------- */

int Atom::find_label(const std::string &label, int mode)
{
  // check for auxiliary map prefix

  std::string::size_type pos = label.find("::");
  if (pos != std::string::npos) {
    int ilmap = find_labelmap(label.substr(0,pos));
    if (ilmap == -1) return -1;
    auto slabel = label.substr(pos+2);
    return lmaps[ilmap]->find(slabel,mode);
  }

  return lmaps[0]->find(label,mode);
}

/* ----------------------------------------------------------------------
   find first label map in set with ID
   return -1 if does not exist
------------------------------------------------------------------------- */

int Atom::find_labelmap(const std::string &id)
{
  for (int ilmap = 0; ilmap < nlmap; ilmap++)
    if (id == lmaps[ilmap]->id) return ilmap;
  return -1;
}

/* ----------------------------------------------------------------------
   reorder owned atoms so those in firstgroup appear first
   called by comm->exchange() if atom_modify first group is set
   only owned atoms exist at this point, no ghost atoms
------------------------------------------------------------------------- */

void Atom::first_reorder()
{
  // insure there is one extra atom location at end of arrays for swaps

  if (nlocal == nmax) avec->grow(0);

  // loop over owned atoms
  // nfirst = index of first atom not in firstgroup
  // when find firstgroup atom out of place, swap it with atom nfirst

  int bitmask = group->bitmask[firstgroup];
  nfirst = 0;
  while (nfirst < nlocal && mask[nfirst] & bitmask) nfirst++;

  for (int i = 0; i < nlocal; i++) {
    if (mask[i] & bitmask && i > nfirst) {
      avec->copy(i,nlocal,0);
      avec->copy(nfirst,i,0);
      avec->copy(nlocal,nfirst,0);
      while (nfirst < nlocal && mask[nfirst] & bitmask) nfirst++;
    }
  }
}

/* ----------------------------------------------------------------------
   perform spatial sort of atoms within my sub-domain
   always called between comm->exchange() and comm->borders()
   don't have to worry about clearing/setting atom->map since done in comm
------------------------------------------------------------------------- */

void Atom::sort()
{
  int i,m,n,ix,iy,iz,ibin,empty;

  // set next timestep for sorting to take place

  nextsort = (update->ntimestep/sortfreq)*sortfreq + sortfreq;

  // re-setup sort bins if needed

  if (domain->box_change) setup_sort_bins();
  if (nbins == 1) return;

  // reallocate per-atom vectors if needed

  if (nlocal > maxnext) {
    memory->destroy(next);
    memory->destroy(permute);
    maxnext = atom->nmax;
    memory->create(next,maxnext,"atom:next");
    memory->create(permute,maxnext,"atom:permute");
  }

  // insure there is one extra atom location at end of arrays for swaps

  if (nlocal == nmax) avec->grow(0);

  // bin atoms in reverse order so linked list will be in forward order

  for (i = 0; i < nbins; i++) binhead[i] = -1;

  for (i = nlocal-1; i >= 0; i--) {
    ix = static_cast<int> ((x[i][0]-bboxlo[0])*bininvx);
    iy = static_cast<int> ((x[i][1]-bboxlo[1])*bininvy);
    iz = static_cast<int> ((x[i][2]-bboxlo[2])*bininvz);
    ix = MAX(ix,0);
    iy = MAX(iy,0);
    iz = MAX(iz,0);
    ix = MIN(ix,nbinx-1);
    iy = MIN(iy,nbiny-1);
    iz = MIN(iz,nbinz-1);
    ibin = iz*nbiny*nbinx + iy*nbinx + ix;
    next[i] = binhead[ibin];
    binhead[ibin] = i;
  }

  // permute = desired permutation of atoms
  // permute[I] = J means Ith new atom will be Jth old atom

  n = 0;
  for (m = 0; m < nbins; m++) {
    i = binhead[m];
    while (i >= 0) {
      permute[n++] = i;
      i = next[i];
    }
  }

  // current = current permutation, just reuse next vector
  // current[I] = J means Ith current atom is Jth old atom

  int *current = next;
  for (i = 0; i < nlocal; i++) current[i] = i;

  // reorder local atom list, when done, current = permute
  // perform "in place" using copy() to extra atom location at end of list
  // inner while loop processes one cycle of the permutation
  // copy before inner-loop moves an atom to end of atom list
  // copy after inner-loop moves atom at end of list back into list
  // empty = location in atom list that is currently empty

  for (i = 0; i < nlocal; i++) {
    if (current[i] == permute[i]) continue;
    avec->copy(i,nlocal,0);
    empty = i;
    while (permute[empty] != i) {
      avec->copy(permute[empty],empty,0);
      empty = current[empty] = permute[empty];
    }
    avec->copy(nlocal,empty,0);
    current[empty] = permute[empty];
  }

  // sanity check that current = permute

  //int flag = 0;
  //for (i = 0; i < nlocal; i++)
  //  if (current[i] != permute[i]) flag = 1;
  //int flagall;
  //MPI_Allreduce(&flag,&flagall,1,MPI_INT,MPI_SUM,world);
  //if (flagall) error->all(FLERR,"Atom sort did not operate correctly");
}

/* ----------------------------------------------------------------------
   setup bins for spatial sorting of atoms
------------------------------------------------------------------------- */

void Atom::setup_sort_bins()
{
  // binsize:
  // user setting if explicitly set
  // default = 1/2 of neighbor cutoff
  // check if neighbor cutoff = 0.0
  // and in that case, disable sorting

  double binsize = 0.0;
  if (userbinsize > 0.0) binsize = userbinsize;
  else if (neighbor->cutneighmax > 0.0) binsize = 0.5 * neighbor->cutneighmax;

  if ((binsize == 0.0) && (sortfreq > 0)) {
    sortfreq = 0;
    if (comm->me == 0)
          error->warning(FLERR,"No pairwise cutoff or binsize set. "
                         "Atom sorting therefore disabled.");
    return;
  }

  double bininv = 1.0/binsize;

  // nbin xyz = local bins
  // bbox lo/hi = bounding box of my sub-domain

  if (domain->triclinic)
    domain->bbox(domain->sublo_lamda,domain->subhi_lamda,bboxlo,bboxhi);
  else {
    bboxlo[0] = domain->sublo[0];
    bboxlo[1] = domain->sublo[1];
    bboxlo[2] = domain->sublo[2];
    bboxhi[0] = domain->subhi[0];
    bboxhi[1] = domain->subhi[1];
    bboxhi[2] = domain->subhi[2];
  }

  nbinx = static_cast<int> ((bboxhi[0]-bboxlo[0]) * bininv);
  nbiny = static_cast<int> ((bboxhi[1]-bboxlo[1]) * bininv);
  nbinz = static_cast<int> ((bboxhi[2]-bboxlo[2]) * bininv);
  if (domain->dimension == 2) nbinz = 1;

  if (nbinx == 0) nbinx = 1;
  if (nbiny == 0) nbiny = 1;
  if (nbinz == 0) nbinz = 1;

  bininvx = nbinx / (bboxhi[0]-bboxlo[0]);
  bininvy = nbiny / (bboxhi[1]-bboxlo[1]);
  bininvz = nbinz / (bboxhi[2]-bboxlo[2]);

#ifdef LMP_INTEL
  int intel_neigh = 0;
  if (neighbor->nrequest) {
    if (neighbor->requests[0]->intel) intel_neigh = 1;
  } else if (neighbor->old_nrequest)
    if (neighbor->old_requests[0]->intel) intel_neigh = 1;
  if (intel_neigh && userbinsize == 0.0) {
    if (neighbor->binsizeflag) bininv = 1.0/neighbor->binsize_user;

    double nx_low = neighbor->bboxlo[0];
    double ny_low = neighbor->bboxlo[1];
    double nz_low = neighbor->bboxlo[2];
    double nxbbox = neighbor->bboxhi[0] - nx_low;
    double nybbox = neighbor->bboxhi[1] - ny_low;
    double nzbbox = neighbor->bboxhi[2] - nz_low;
    int nnbinx = static_cast<int> (nxbbox * bininv);
    int nnbiny = static_cast<int> (nybbox * bininv);
    int nnbinz = static_cast<int> (nzbbox * bininv);
    if (domain->dimension == 2) nnbinz = 1;

    if (nnbinx == 0) nnbinx = 1;
    if (nnbiny == 0) nnbiny = 1;
    if (nnbinz == 0) nnbinz = 1;

    double binsizex = nxbbox/nnbinx;
    double binsizey = nybbox/nnbiny;
    double binsizez = nzbbox/nnbinz;

    bininvx = 1.0 / binsizex;
    bininvy = 1.0 / binsizey;
    bininvz = 1.0 / binsizez;

    int lxo = (bboxlo[0] - nx_low) * bininvx;
    int lyo = (bboxlo[1] - ny_low) * bininvy;
    int lzo = (bboxlo[2] - nz_low) * bininvz;
    bboxlo[0] = nx_low + static_cast<double>(lxo) / bininvx;
    bboxlo[1] = ny_low + static_cast<double>(lyo) / bininvy;
    bboxlo[2] = nz_low + static_cast<double>(lzo) / bininvz;
    nbinx = static_cast<int>((bboxhi[0] - bboxlo[0]) * bininvx) + 1;
    nbiny = static_cast<int>((bboxhi[1] - bboxlo[1]) * bininvy) + 1;
    nbinz = static_cast<int>((bboxhi[2] - bboxlo[2]) * bininvz) + 1;
    bboxhi[0] = bboxlo[0] + static_cast<double>(nbinx) / bininvx;
    bboxhi[1] = bboxlo[1] + static_cast<double>(nbiny) / bininvy;
    bboxhi[2] = bboxlo[2] + static_cast<double>(nbinz) / bininvz;
  }
#endif

#ifdef LMP_GPU
  if (userbinsize == 0.0) {
    FixGPU *fix = (FixGPU *)modify->get_fix_by_id("package_gpu");
    if (fix) {
      const double subx = domain->subhi[0] - domain->sublo[0];
      const double suby = domain->subhi[1] - domain->sublo[1];
      const double subz = domain->subhi[2] - domain->sublo[2];

      binsize = fix->binsize(subx, suby, subz, atom->nlocal,neighbor->cutneighmax);
      bininv = 1.0 / binsize;

      nbinx = static_cast<int> (ceil(subx * bininv));
      nbiny = static_cast<int> (ceil(suby * bininv));
      nbinz = static_cast<int> (ceil(subz * bininv));
      if (domain->dimension == 2) nbinz = 1;

      if (nbinx == 0) nbinx = 1;
      if (nbiny == 0) nbiny = 1;
      if (nbinz == 0) nbinz = 1;

      bininvx = bininv;
      bininvy = bininv;
      bininvz = bininv;
    }
  }
#endif

  if (1.0*nbinx*nbiny*nbinz > INT_MAX)
    error->one(FLERR,"Too many atom sorting bins");

  nbins = nbinx*nbiny*nbinz;

  // reallocate per-bin memory if needed

  if (nbins > maxbin) {
    memory->destroy(binhead);
    maxbin = nbins;
    memory->create(binhead,maxbin,"atom:binhead");
  }
}

/* ----------------------------------------------------------------------
   register a callback to a fix so it can manage atom-based arrays
   happens when fix is created
   flag = 0 for grow, 1 for restart, 2 for border comm
------------------------------------------------------------------------- */

void Atom::add_callback(int flag)
{
  int ifix;

  // find the fix
  // if find null pointer:
  //   it's this one, since it is being replaced and has just been deleted
  //   at this point in re-creation
  // if don't find null pointer:
  //   i is set to nfix = new one currently being added at end of list

  for (ifix = 0; ifix < modify->nfix; ifix++)
    if (modify->fix[ifix] == nullptr) break;

  // add callback to lists and sort, reallocating if necessary
  // sorting is required in cases where fixes were replaced as it ensures atom
  // data is read/written/transfered in the same order that fixes are called

  if (flag == GROW) {
    if (nextra_grow == nextra_grow_max) {
      nextra_grow_max += DELTA;
      memory->grow(extra_grow,nextra_grow_max,"atom:extra_grow");
    }
    extra_grow[nextra_grow] = ifix;
    nextra_grow++;
    std::sort(extra_grow, extra_grow + nextra_grow);
  } else if (flag == RESTART) {
    if (nextra_restart == nextra_restart_max) {
      nextra_restart_max += DELTA;
      memory->grow(extra_restart,nextra_restart_max,"atom:extra_restart");
    }
    extra_restart[nextra_restart] = ifix;
    nextra_restart++;
    std::sort(extra_restart, extra_restart + nextra_restart);
  } else if (flag == BORDER) {
    if (nextra_border == nextra_border_max) {
      nextra_border_max += DELTA;
      memory->grow(extra_border,nextra_border_max,"atom:extra_border");
    }
    extra_border[nextra_border] = ifix;
    nextra_border++;
    std::sort(extra_border, extra_border + nextra_border);
  }
}

/* ----------------------------------------------------------------------
   unregister a callback to a fix
   happens when fix is deleted, called by its destructor
   flag = 0 for grow, 1 for restart
------------------------------------------------------------------------- */

void Atom::delete_callback(const char *id, int flag)
{
  if (id == nullptr) return;

  int ifix = modify->find_fix(id);

  // compact the list of callbacks

  if (flag == GROW) {
    int match;
    for (match = 0; match < nextra_grow; match++)
      if (extra_grow[match] == ifix) break;
    if ((nextra_grow == 0) || (match == nextra_grow))
      error->all(FLERR,"Trying to delete non-existent Atom::grow() callback");
    for (int i = match; i < nextra_grow-1; i++)
      extra_grow[i] = extra_grow[i+1];
    nextra_grow--;

  } else if (flag == RESTART) {
    int match;
    for (match = 0; match < nextra_restart; match++)
      if (extra_restart[match] == ifix) break;
    if ((nextra_restart == 0) || (match == nextra_restart))
      error->all(FLERR,"Trying to delete non-existent Atom::restart() callback");
    for (int i = match; i < nextra_restart-1; i++)
      extra_restart[i] = extra_restart[i+1];
    nextra_restart--;

  } else if (flag == BORDER) {
    int match;
    for (match = 0; match < nextra_border; match++)
      if (extra_border[match] == ifix) break;
    if ((nextra_border == 0) || (match == nextra_border))
      error->all(FLERR,"Trying to delete non-existent Atom::border() callback");
    for (int i = match; i < nextra_border-1; i++)
      extra_border[i] = extra_border[i+1];
    nextra_border--;
  }
}

/* ----------------------------------------------------------------------
   decrement ptrs in callback lists to fixes beyond the deleted ifix
   happens after fix is deleted
------------------------------------------------------------------------- */

void Atom::update_callback(int ifix)
{
  for (int i = 0; i < nextra_grow; i++)
    if (extra_grow[i] > ifix) extra_grow[i]--;
  for (int i = 0; i < nextra_restart; i++)
    if (extra_restart[i] > ifix) extra_restart[i]--;
  for (int i = 0; i < nextra_border; i++)
    if (extra_border[i] > ifix) extra_border[i]--;
}

/* ----------------------------------------------------------------------
   find custom per-atom vector with name
   return index if found, -1 if not found
     lists of names can have NULL entries if previously removed
   return flag = 0/1 for int/double
   return cols = 0/N for vector/array where N = # of columns
------------------------------------------------------------------------- */

int Atom::find_custom(const char *name, int &flag, int &cols)
{
  if (name == nullptr) return -1;

  for (int i = 0; i < nivector; i++)
    if (ivname[i] && strcmp(ivname[i],name) == 0) {
      flag = 0;
      cols = 0;
      return i;
    }

  for (int i = 0; i < ndvector; i++)
    if (dvname[i] && strcmp(dvname[i],name) == 0) {
      flag = 1;
      cols = 0;
      return i;
    }

  for (int i = 0; i < niarray; i++)
    if (ianame[i] && strcmp(ianame[i],name) == 0) {
      flag = 0;
      cols = icols[i];
      return i;
    }

  for (int i = 0; i < ndarray; i++)
    if (daname[i] && strcmp(daname[i],name) == 0) {
      flag = 1;
      cols = dcols[i];
      return i;
    }

  return -1;
}

/** \brief Add a custom per-atom property with the given name and type and size
\verbatim embed:rst

This function will add a custom per-atom property with one or more values
with the name "name" to the list of custom properties.
This function is called, e.g. from :doc:`fix property/atom <fix_property_atom>`.
\endverbatim
 * \param name Name of the property (w/o a "i_" or "d_" or "i2_" or "d2_" prefix)
 * \param flag Data type of property: 0 for int, 1 for double
 * \param cols Number of values: 0 for a single value, 1 or more for a vector of values
 * \return index of property in the respective list of properties
 */
int Atom::add_custom(const char *name, int flag, int cols)
{
  int index = -1;

  if ((flag == 0) && (cols == 0)) {
    index = nivector;
    nivector++;
    ivname = (char **) memory->srealloc(ivname,nivector*sizeof(char *),"atom:ivname");
    ivname[index] = utils::strdup(name);
    ivector = (int **) memory->srealloc(ivector,nivector*sizeof(int *),"atom:ivector");
    memory->create(ivector[index],nmax,"atom:ivector");

  } else if ((flag == 1) && (cols == 0)) {
    index = ndvector;
    ndvector++;
    dvname = (char **) memory->srealloc(dvname,ndvector*sizeof(char *),"atom:dvname");
    dvname[index] = utils::strdup(name);
    dvector = (double **) memory->srealloc(dvector,ndvector*sizeof(double *),"atom:dvector");
    memory->create(dvector[index],nmax,"atom:dvector");

  } else if ((flag == 0) && (cols > 0)) {
    index = niarray;
    niarray++;
    ianame = (char **) memory->srealloc(ianame,niarray*sizeof(char *),"atom:ianame");
    ianame[index] = utils::strdup(name);
    iarray = (int ***) memory->srealloc(iarray,niarray*sizeof(int **),"atom:iarray");
    memory->create(iarray[index],nmax,cols,"atom:iarray");

    icols = (int *) memory->srealloc(icols,niarray*sizeof(int),"atom:icols");
    icols[index] = cols;

  } else if ((flag == 1) && (cols > 0)) {
    index = ndarray;
    ndarray++;
    daname = (char **) memory->srealloc(daname,ndarray*sizeof(char *),"atom:daname");
    daname[index] = utils::strdup(name);
    darray = (double ***) memory->srealloc(darray,ndarray*sizeof(double **),"atom:darray");
    memory->create(darray[index],nmax,cols,"atom:darray");

    dcols = (int *) memory->srealloc(dcols,ndarray*sizeof(int),"atom:dcols");
    dcols[index] = cols;
  }
  if (index < 0)
    error->all(FLERR,"Invalid call to Atom::add_custom()");
  return index;
}

/*! \brief Remove a custom per-atom property of a given type and size
 *
\verbatim embed:rst
This will remove a property that was requested, e.g. by the
:doc:`fix property/atom <fix_property_atom>` command.  It frees the
allocated memory and sets the pointer to ``nullptr`` for the entry in
the list so it can be reused. The lists of these pointers are never
compacted or shrink, so that indices to name mappings remain valid.
\endverbatim
 * \param index Index of property in the respective list of properties
 * \param flag Data type of property: 0 for int, 1 for double
 * \param cols Number of values: 0 for a single value, 1 or more for a vector of values
 */
void Atom::remove_custom(int index, int flag, int cols)
{
  if (flag == 0 && cols == 0) {
    memory->destroy(ivector[index]);
    ivector[index] = nullptr;
    delete [] ivname[index];
    ivname[index] = nullptr;

  } else if (flag == 1 && cols == 0) {
    memory->destroy(dvector[index]);
    dvector[index] = nullptr;
    delete [] dvname[index];
    dvname[index] = nullptr;

  } else if (flag == 0 && cols) {
    memory->destroy(iarray[index]);
    iarray[index] = nullptr;
    delete [] ianame[index];
    ianame[index] = nullptr;

  } else if (flag == 1 && cols) {
    memory->destroy(darray[index]);
    darray[index] = nullptr;
    delete [] daname[index];
    daname[index] = nullptr;
  }
}

/** Provide access to internal data of the Atom class by keyword
 *
\verbatim embed:rst

This function is a way to access internal per-atom data.  This data is
distributed across MPI ranks and thus only the data for "local" atoms
are expected to be available.  Whether also data for "ghost" atoms is
stored and up-to-date depends on various simulation settings.

This table lists a large part of the supported names, their data types,
length of the data area, and a short description.

.. list-table::
   :header-rows: 1
   :widths: auto

   * - Name
     - Type
     - Items per atom
     - Description
   * - mass
     - double
     - 1
     - per-type mass. This array is **NOT** a per-atom array
       but of length ``ntypes+1``, element 0 is ignored.
   * - id
     - tagint
     - 1
     - atom ID of the particles
   * - type
     - int
     - 1
     - atom type of the particles
   * - mask
     - int
     - 1
     - bitmask for mapping to groups. Individual bits are set
       to 0 or 1 for each group.
   * - image
     - imageint
     - 1
     - 3 image flags encoded into a single integer.
       See :cpp:func:`lammps_encode_image_flags`.
   * - x
     - double
     - 3
     - x-, y-, and z-coordinate of the particles
   * - v
     - double
     - 3
     - x-, y-, and z-component of the velocity of the particles
   * - f
     - double
     - 3
     - x-, y-, and z-component of the force on the particles
   * - molecule
     - int
     - 1
     - molecule ID of the particles
   * - q
     - double
     - 1
     - charge of the particles
   * - mu
     - double
     - 3
     - dipole moment of the particles
   * - omega
     - double
     - 3
     - x-, y-, and z-component of rotational velocity of the particles
   * - angmom
     - double
     - 3
     - x-, y-, and z-component of angular momentum of the particles
   * - torque
     - double
     - 3
     - x-, y-, and z-component of the torque on the particles
   * - radius
     - double
     - 1
     - radius of the (extended) particles
   * - rmass
     - double
     - 1
     - per-atom mass of the particles. ``nullptr`` if per-type masses are
       used. See the :cpp:func:`rmass_flag<lammps_extract_setting>` setting.
   * - ellipsoid
     - int
     - 1
     - 1 if the particle is an ellipsoidal particle, 0 if not
   * - line
     - int
     - 1
     - 1 if the particle is a line particle, 0 if not
   * - tri
     - int
     - 1
     - 1 if the particle is a triangulated particle, 0 if not
   * - body
     - int
     - 1
     - 1 if the particle is a body particle, 0 if not
   * - i_name
     - int
     - 1
     - single integer value defined by fix property/atom vector name
   * - d_name
     - double
     - 1
     - single double value defined by fix property/atom vector name
   * - i2_name
     - int
     - n
     - N integer values defined by fix property/atom array name
   * - d2_name
     - double
     - n
     - N double values defined by fix property/atom array name

*See also*
   :cpp:func:`lammps_extract_atom`

\endverbatim
 *
 * \sa extract_datatype
 *
 * \param  name  string with the keyword of the desired property.
                 Typically the name of the pointer variable returned
 * \return       pointer to the requested data cast to ``void *`` or ``nullptr`` */

void *Atom::extract(const char *name)
{
  // --------------------------------------------------------------------
  // 4th customization section: customize by adding new variable name
  // if new variable is from a package, add package comment

  if (strcmp(name,"mass") == 0) return (void *) mass;

  if (strcmp(name,"id") == 0) return (void *) tag;
  if (strcmp(name,"type") == 0) return (void *) type;
  if (strcmp(name,"mask") == 0) return (void *) mask;
  if (strcmp(name,"image") == 0) return (void *) image;
  if (strcmp(name,"x") == 0) return (void *) x;
  if (strcmp(name,"v") == 0) return (void *) v;
  if (strcmp(name,"f") == 0) return (void *) f;
  if (strcmp(name,"molecule") == 0) return (void *) molecule;
  if (strcmp(name,"q") == 0) return (void *) q;
  if (strcmp(name,"mu") == 0) return (void *) mu;
  if (strcmp(name,"omega") == 0) return (void *) omega;
  if (strcmp(name,"angmom") == 0) return (void *) angmom;
  if (strcmp(name,"torque") == 0) return (void *) torque;
  if (strcmp(name,"radius") == 0) return (void *) radius;
  if (strcmp(name,"rmass") == 0) return (void *) rmass;
  if (strcmp(name,"ellipsoid") == 0) return (void *) ellipsoid;
  if (strcmp(name,"line") == 0) return (void *) line;
  if (strcmp(name,"tri") == 0) return (void *) tri;
  if (strcmp(name,"body") == 0) return (void *) body;

  if (strcmp(name,"vfrac") == 0) return (void *) vfrac;
  if (strcmp(name,"s0") == 0) return (void *) s0;
  if (strcmp(name,"x0") == 0) return (void *) x0;

  if (strcmp(name,"spin") == 0) return (void *) spin;
  if (strcmp(name,"eradius") == 0) return (void *) eradius;
  if (strcmp(name,"ervel") == 0) return (void *) ervel;
  if (strcmp(name,"erforce") == 0) return (void *) erforce;
  if (strcmp(name,"ervelforce") == 0) return (void *) ervelforce;
  if (strcmp(name,"cs") == 0) return (void *) cs;
  if (strcmp(name,"csforce") == 0) return (void *) csforce;
  if (strcmp(name,"vforce") == 0) return (void *) vforce;
  if (strcmp(name,"etag") == 0) return (void *) etag;

  if (strcmp(name,"rho") == 0) return (void *) rho;
  if (strcmp(name,"drho") == 0) return (void *) drho;
  if (strcmp(name,"esph") == 0) return (void *) esph;
  if (strcmp(name,"desph") == 0) return (void *) desph;
  if (strcmp(name,"cv") == 0) return (void *) cv;
  if (strcmp(name,"vest") == 0) return (void *) vest;

  // MESONT package

  if (strcmp(name,"length") == 0) return (void *) length;
  if (strcmp(name,"buckling") == 0) return (void *) buckling;
  if (strcmp(name,"bond_nt") == 0) return (void *) bond_nt;

  // MACHDYN package

  if (strcmp(name, "contact_radius") == 0) return (void *) contact_radius;
  if (strcmp(name, "smd_data_9") == 0) return (void *) smd_data_9;
  if (strcmp(name, "smd_stress") == 0) return (void *) smd_stress;
  if (strcmp(name, "eff_plastic_strain") == 0)
    return (void *) eff_plastic_strain;
  if (strcmp(name, "eff_plastic_strain_rate") == 0)
    return (void *) eff_plastic_strain_rate;
  if (strcmp(name, "damage") == 0) return (void *) damage;

  // DPD-REACT pakage

  if (strcmp(name,"dpdTheta") == 0) return (void *) dpdTheta;

  // DPD-MESO package

  if (strcmp(name,"edpd_temp") == 0) return (void *) edpd_temp;

  // DIELECTRIC package

  if (strcmp(name,"area") == 0) return (void *) area;
  if (strcmp(name,"ed") == 0) return (void *) ed;
  if (strcmp(name,"em") == 0) return (void *) em;
  if (strcmp(name,"epsilon") == 0) return (void *) epsilon;
  if (strcmp(name,"curvature") == 0) return (void *) curvature;
  if (strcmp(name,"q_unscaled") == 0) return (void *) q_unscaled;

  // end of customization section
  // --------------------------------------------------------------------

  // custom vectors and arrays

  if (utils::strmatch(name,"^[id]2?_")) {
    int which = 0, array = 0;
    if (name[0] == 'd') which = 1;
    if (name[1] == '2') array = 1;

    int index,flag,cols;
    if (!array) index = find_custom(&name[2],flag,cols);
    else index = find_custom(&name[3],flag,cols);

    if (index < 0) return nullptr;
    if (which != flag) return nullptr;
    if ((!array && cols) || (array && !cols)) return nullptr;

    if (!which && !array) return (void *) ivector[index];
    if (which && !array) return (void *) dvector[index];
    if (!which && array) return (void *) iarray[index];
    if (which && array) return (void *) darray[index];
  }

  return nullptr;
}

/** Provide data type info about internal data of the Atom class
 *
\verbatim embed:rst

.. versionadded:: 18Sep2020

\endverbatim
 *
 * \sa extract
 *
 * \param  name  string with the keyword of the desired property.
 * \return       data type constant for desired property or -1 */

int Atom::extract_datatype(const char *name)
{
  // --------------------------------------------------------------------
  // 5th customization section: customize by adding new variable name

  if (strcmp(name,"mass") == 0) return LAMMPS_DOUBLE;

  if (strcmp(name,"id") == 0) return LAMMPS_TAGINT;
  if (strcmp(name,"type") == 0) return LAMMPS_INT;
  if (strcmp(name,"mask") == 0) return LAMMPS_INT;
  if (strcmp(name,"image") == 0) return LAMMPS_TAGINT;
  if (strcmp(name,"x") == 0) return LAMMPS_DOUBLE_2D;
  if (strcmp(name,"v") == 0) return LAMMPS_DOUBLE_2D;
  if (strcmp(name,"f") == 0) return LAMMPS_DOUBLE_2D;
  if (strcmp(name,"molecule") == 0) return LAMMPS_TAGINT;
  if (strcmp(name,"q") == 0) return LAMMPS_DOUBLE;
  if (strcmp(name,"mu") == 0) return LAMMPS_DOUBLE_2D;
  if (strcmp(name,"omega") == 0) return LAMMPS_DOUBLE_2D;
  if (strcmp(name,"angmom") == 0) return LAMMPS_DOUBLE_2D;
  if (strcmp(name,"torque") == 0) return LAMMPS_DOUBLE_2D;
  if (strcmp(name,"radius") == 0) return LAMMPS_DOUBLE;
  if (strcmp(name,"rmass") == 0) return LAMMPS_DOUBLE;
  if (strcmp(name,"ellipsoid") == 0) return LAMMPS_INT;
  if (strcmp(name,"line") == 0) return LAMMPS_INT;
  if (strcmp(name,"tri") == 0) return LAMMPS_INT;
  if (strcmp(name,"body") == 0) return LAMMPS_INT;

  if (strcmp(name,"vfrac") == 0) return LAMMPS_DOUBLE;
  if (strcmp(name,"s0") == 0) return LAMMPS_DOUBLE;
  if (strcmp(name,"x0") == 0) return LAMMPS_DOUBLE_2D;

  if (strcmp(name,"spin") == 0) return LAMMPS_INT;
  if (strcmp(name,"eradius") == 0) return LAMMPS_DOUBLE;
  if (strcmp(name,"ervel") == 0) return LAMMPS_DOUBLE;
  if (strcmp(name,"erforce") == 0) return LAMMPS_DOUBLE;
  if (strcmp(name,"ervelforce") == 0) return LAMMPS_DOUBLE;
  if (strcmp(name,"cs") == 0) return LAMMPS_DOUBLE_2D;
  if (strcmp(name,"csforce") == 0) return LAMMPS_DOUBLE_2D;
  if (strcmp(name,"vforce") == 0) return LAMMPS_DOUBLE_2D;
  if (strcmp(name,"etag") == 0) return LAMMPS_INT;

  if (strcmp(name,"rho") == 0) return LAMMPS_DOUBLE;
  if (strcmp(name,"drho") == 0) return LAMMPS_DOUBLE;
  if (strcmp(name,"esph") == 0) return LAMMPS_DOUBLE;
  if (strcmp(name,"desph") == 0) return LAMMPS_DOUBLE;
  if (strcmp(name,"cv") == 0) return LAMMPS_DOUBLE;
  if (strcmp(name,"vest") == 0) return LAMMPS_DOUBLE_2D;

  // MESONT package

  if (strcmp(name,"length") == 0) return LAMMPS_DOUBLE;
  if (strcmp(name,"buckling") == 0) return LAMMPS_INT;
  if (strcmp(name,"bond_nt") == 0) return  LAMMPS_TAGINT_2D;

  // MACHDYN package

  if (strcmp(name, "contact_radius") == 0) return LAMMPS_DOUBLE;
  if (strcmp(name, "smd_data_9") == 0) return LAMMPS_DOUBLE_2D;
  if (strcmp(name, "smd_stress") == 0) return LAMMPS_DOUBLE_2D;
  if (strcmp(name, "eff_plastic_strain") == 0) return LAMMPS_DOUBLE;
  if (strcmp(name, "eff_plastic_strain_rate") == 0) return LAMMPS_DOUBLE;
  if (strcmp(name, "damage") == 0) return LAMMPS_DOUBLE;

  // DPD-REACT package

  if (strcmp(name,"dpdTheta") == 0) return LAMMPS_DOUBLE;

  // DPD-MESO package

  if (strcmp(name,"edpd_temp") == 0) return LAMMPS_DOUBLE;

  // DIELECTRIC package

  if (strcmp(name,"area") == 0) return LAMMPS_DOUBLE;
  if (strcmp(name,"ed") == 0) return LAMMPS_DOUBLE;
  if (strcmp(name,"em") == 0) return LAMMPS_DOUBLE;
  if (strcmp(name,"epsilon") == 0) return LAMMPS_DOUBLE;
  if (strcmp(name,"curvature") == 0) return LAMMPS_DOUBLE;
  if (strcmp(name,"q_unscaled") == 0) return LAMMPS_DOUBLE;

  // end of customization section
  // --------------------------------------------------------------------

  // custom vectors and arrays

  if (utils::strmatch(name,"^[id]2?_")) {
    int which = 0, array = 0;
    if (name[0] == 'd') which = 1;
    if (name[1] == '2') array = 1;

    int index,flag,cols;
    if (!array) index = find_custom(&name[2],flag,cols);
    else index = find_custom(&name[3],flag,cols);

    if (index < 0) return -1;
    if (which != flag) return -1;
    if ((!array && cols) || (array && !cols)) return -1;

    if (which == 0) return LAMMPS_INT;
    else return LAMMPS_DOUBLE;
  }

  return -1;
}

/* ----------------------------------------------------------------------
   return # of bytes of allocated memory
   call to avec tallies per-atom vectors
   add in global to local mapping storage
------------------------------------------------------------------------- */

double Atom::memory_usage()
{
  double bytes = avec->memory_usage();

  bytes += (double)max_same*sizeof(int);
  if (map_style == MAP_ARRAY)
    bytes += memory->usage(map_array,map_maxarray);
  else if (map_style == MAP_HASH) {
    bytes += (double)map_nbucket*sizeof(int);
    bytes += (double)map_nhash*sizeof(HashElem);
  }
  if (maxnext) {
    bytes += memory->usage(next,maxnext);
    bytes += memory->usage(permute,maxnext);
  }

  return bytes;
}<|MERGE_RESOLUTION|>--- conflicted
+++ resolved
@@ -1198,13 +1198,6 @@
       avec->data_atom(xdata,imagedata,values,typestr);
       if (id_offset) tag[nlocal-1] += id_offset;
       if (mol_offset) molecule[nlocal-1] += mol_offset;
-<<<<<<< HEAD
-      if (labelflag) type[nlocal-1] = ilabel[type[nlocal-1]-1];
-      if (type_offset) {
-        type[nlocal-1] += type_offset;
-        if (type[nlocal-1] > ntypes)
-          error->one(FLERR,"Invalid atom type in Atoms section of data file");
-=======
       if (!isdigit(typestr[0])) {
         if (!atom->labelmapflag) error->one(FLERR,"Invalid Atoms section in data file");
         type[nlocal-1] = atom->find_label(typestr,Atom::ATOM);
@@ -1212,7 +1205,6 @@
       } else {
         type[nlocal-1] = utils::inumeric(FLERR,typestr.c_str(),true,lmp);
         if (labelflag) type[nlocal-1] = ilabel[type[nlocal-1]-1];
->>>>>>> c4330298
       }
       if (type_offset) type[nlocal-1] += type_offset;
       if (type[nlocal-1] <= 0 || type[nlocal-1] > ntypes)
@@ -1299,9 +1291,6 @@
       atom1 += id_offset;
       atom2 += id_offset;
     }
-<<<<<<< HEAD
-    if (labelflag) itype = ilabel[itype-1];
-=======
     typestr = typechar;
     if (!isdigit(typestr[0])) {
       if (!atom->labelmapflag) error->one(FLERR,"Invalid Bonds section in data file");
@@ -1311,7 +1300,6 @@
       itype = utils::inumeric(FLERR,typechar,true,lmp);
       if (labelflag) itype = ilabel[itype-1];
     }
->>>>>>> c4330298
     itype += type_offset;
 
     if ((atom1 <= 0) || (atom1 > map_tag_max) ||
@@ -1372,9 +1360,6 @@
       atom2 += id_offset;
       atom3 += id_offset;
     }
-<<<<<<< HEAD
-    if (labelflag) itype = ilabel[itype-1];
-=======
     typestr = typechar;
     if (!isdigit(typestr[0])) {
       if (!atom->labelmapflag) error->one(FLERR,"Invalid Angles section in data file");
@@ -1384,7 +1369,6 @@
       itype = utils::inumeric(FLERR,typechar,true,lmp);
       if (labelflag) itype = ilabel[itype-1];
     }
->>>>>>> c4330298
     itype += type_offset;
 
     if ((atom1 <= 0) || (atom1 > map_tag_max) ||
@@ -1461,9 +1445,6 @@
       atom3 += id_offset;
       atom4 += id_offset;
     }
-<<<<<<< HEAD
-    if (labelflag) itype = ilabel[itype-1];
-=======
     typestr = typechar;
     if (!isdigit(typestr[0])) {
       if (!atom->labelmapflag) error->one(FLERR,"Invalid Dihedrals section in data file");
@@ -1473,7 +1454,6 @@
       itype = utils::inumeric(FLERR,typechar,true,lmp);
       if (labelflag) itype = ilabel[itype-1];
     }
->>>>>>> c4330298
     itype += type_offset;
 
     if ((atom1 <= 0) || (atom1 > map_tag_max) ||
@@ -1567,9 +1547,6 @@
       atom3 += id_offset;
       atom4 += id_offset;
     }
-<<<<<<< HEAD
-    if (labelflag) itype = ilabel[itype-1];
-=======
     typestr = typechar;
     if (!isdigit(typestr[0])) {
       if (!atom->labelmapflag) error->one(FLERR,"Invalid Impropers section in data file");
@@ -1579,7 +1556,6 @@
       itype = utils::inumeric(FLERR,typechar,true,lmp);
       if (labelflag) itype = ilabel[itype-1];
     }
->>>>>>> c4330298
     itype += type_offset;
 
     if ((atom1 <= 0) || (atom1 > map_tag_max) ||
