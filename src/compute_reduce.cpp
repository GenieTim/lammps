/* ----------------------------------------------------------------------
   LAMMPS - Large-scale Atomic/Molecular Massively Parallel Simulator
   https://www.lammps.org/, Sandia National Laboratories
   LAMMPS development team: developers@lammps.org

   Copyright (2003) Sandia Corporation.  Under the terms of Contract
   DE-AC04-94AL85000 with Sandia Corporation, the U.S. Government retains
   certain rights in this software.  This software is distributed under
   the GNU General Public License.

   See the README file in the top-level LAMMPS directory.
------------------------------------------------------------------------- */

#include "compute_reduce.h"

#include "arg_info.h"
#include "atom.h"
#include "comm.h"
#include "domain.h"
#include "error.h"
#include "fix.h"
#include "group.h"
#include "input.h"
#include "memory.h"
#include "modify.h"
#include "update.h"
#include "variable.h"

#include <cmath>
#include <cstring>

using namespace LAMMPS_NS;

#define BIG 1.0e20

//----------------------------------------------------------------
<<<<<<< HEAD
void abs_max(void *in, void *inout, int *len, MPI_Datatype *type)
=======
void abs_max(void *in, void *inout, int * /*len*/, MPI_Datatype * /*type*/)
>>>>>>> ed03d04a
{
  // r is the already reduced value, n is the new value
  double n = std::fabs(*(double *) in), r = *(double *) inout;
  double m;

  if (n > r) {
    m = n;
  } else {
    m = r;
  }
  *(double *) inout = m;
}
<<<<<<< HEAD
void abs_min(void *in, void *inout, int *len, MPI_Datatype *type)
=======
void abs_min(void *in, void *inout, int * /*len*/, MPI_Datatype * /*type*/)
>>>>>>> ed03d04a
{
  // r is the already reduced value, n is the new value
  double n = std::fabs(*(double *) in), r = *(double *) inout;
  double m;

  if (n < r) {
    m = n;
  } else {
    m = r;
  }
  *(double *) inout = m;
}

/* ---------------------------------------------------------------------- */

ComputeReduce::ComputeReduce(LAMMPS *lmp, int narg, char **arg) :
    Compute(lmp, narg, arg), nvalues(0), onevec(nullptr), replace(nullptr), indices(nullptr),
    owner(nullptr), idregion(nullptr), region(nullptr), varatom(nullptr)
{
  int iarg = 0;
  if (strcmp(style, "reduce") == 0) {
    if (narg < 5) utils::missing_cmd_args(FLERR, "compute reduce", error);
    iarg = 3;
  } else if (strcmp(style, "reduce/region") == 0) {
    if (narg < 6) utils::missing_cmd_args(FLERR, "compute reduce/region", error);
    if (!domain->get_region_by_id(arg[3]))
      error->all(FLERR, "Region {} for compute reduce/region does not exist", arg[3]);
    idregion = utils::strdup(arg[3]);
    iarg = 4;
  }

  if (strcmp(arg[iarg], "sum") == 0)
    mode = SUM;
  else if (strcmp(arg[iarg], "sumsq") == 0)
    mode = SUMSQ;
  else if (strcmp(arg[iarg], "sumabs") == 0)
    mode = SUMABS;
  else if (strcmp(arg[iarg], "min") == 0)
    mode = MINN;
  else if (strcmp(arg[iarg], "max") == 0)
    mode = MAXX;
  else if (strcmp(arg[iarg], "ave") == 0)
    mode = AVE;
  else if (strcmp(arg[iarg], "avesq") == 0)
    mode = AVESQ;
  else if (strcmp(arg[iarg], "aveabs") == 0)
    mode = AVEABS;
  else if (strcmp(arg[iarg], "maxabs") == 0)
    mode = MAXABS;
  else if (strcmp(arg[iarg], "minabs") == 0)
    mode = MINABS;
  else
    error->all(FLERR, "Unknown compute {} mode: {}", style, arg[iarg]);
  iarg++;

  if (mode == SUM || mode == SUMSQ || mode == SUMABS) {
    this->scalar_reduction_operation = MPI_SUM;
  } else if (mode == AVE || mode == AVESQ || mode == AVEABS) {
    this->scalar_reduction_operation = MPI_SUM;
  } else if (mode == MINN) {
    this->scalar_reduction_operation = MPI_MIN;
  } else if (mode == MAXX) {
    this->scalar_reduction_operation = MPI_MAX;
  } else if (mode == MAXABS) {
    MPI_Op_create(&abs_max, 1, &this->scalar_reduction_operation);
  } else if (mode == MINABS) {
    MPI_Op_create(&abs_min, 1, &this->scalar_reduction_operation);
  }

  // expand args if any have wildcard character "*"

  int expand = 0;
  char **earg;
  int nargnew = utils::expand_args(FLERR, narg - iarg, &arg[iarg], 1, earg, lmp);

  if (earg != &arg[iarg]) expand = 1;
  arg = earg;

  // parse values

  values.clear();
  nvalues = 0;
  for (int iarg = 0; iarg < nargnew; ++iarg) {
    value_t val;

    val.id = "";
    val.flavor = 0;
    val.val.c = nullptr;

    if (strcmp(arg[iarg], "x") == 0) {
      val.which = ArgInfo::X;
      val.argindex = 0;
    } else if (strcmp(arg[iarg], "y") == 0) {
      val.which = ArgInfo::X;
      val.argindex = 1;
    } else if (strcmp(arg[iarg], "z") == 0) {
      val.which = ArgInfo::X;
      val.argindex = 2;

    } else if (strcmp(arg[iarg], "vx") == 0) {
      val.which = ArgInfo::V;
      val.argindex = 0;
    } else if (strcmp(arg[iarg], "vy") == 0) {
      val.which = ArgInfo::V;
      val.argindex = 1;
    } else if (strcmp(arg[iarg], "vz") == 0) {
      val.which = ArgInfo::V;
      val.argindex = 2;

    } else if (strcmp(arg[iarg], "fx") == 0) {
      val.which = ArgInfo::F;
      val.argindex = 0;
    } else if (strcmp(arg[iarg], "fy") == 0) {
      val.which = ArgInfo::F;
      val.argindex = 1;
    } else if (strcmp(arg[iarg], "fz") == 0) {
      val.which = ArgInfo::F;
      val.argindex = 2;

    } else {

      ArgInfo argi(arg[iarg]);

      val.which = argi.get_type();
      val.argindex = argi.get_index1();
      val.id = argi.get_name();

      if ((val.which == ArgInfo::UNKNOWN) || (argi.get_dim() > 1))
        error->all(FLERR, "Illegal compute {} argument: {}", style, arg[iarg]);

      if (val.which == ArgInfo::NONE) break;
    }
    values.push_back(val);
  }

  // optional args

  nvalues = values.size();
  replace = new int[nvalues];
  for (int i = 0; i < nvalues; ++i) replace[i] = -1;
  std::string mycmd = "compute ";
  mycmd += style;

  for (int iarg = nvalues; iarg < nargnew; iarg++) {
    if (strcmp(arg[iarg], "replace") == 0) {
      if (iarg + 3 > narg) utils::missing_cmd_args(FLERR, mycmd + " replace", error);
      if (mode != MINN && mode != MAXX)
        error->all(FLERR, "Compute {} replace requires min or max mode", style);
      int col1 = utils::inumeric(FLERR, arg[iarg + 1], false, lmp) - 1;
      int col2 = utils::inumeric(FLERR, arg[iarg + 2], false, lmp) - 1;
      if ((col1 < 0) || (col1 >= nvalues))
        error->all(FLERR, "Invalid compute {} replace first column index {}", style, col1);
      if ((col2 < 0) || (col2 >= nvalues))
        error->all(FLERR, "Invalid compute {} replace second column index {}", style, col2);
      if (col1 == col2) error->all(FLERR, "Compute {} replace columns must be different");
      if ((replace[col1] >= 0) || (replace[col2] >= 0))
        error->all(FLERR, "Compute {} replace column already used for another replacement");
      replace[col1] = col2;
      iarg += 2;
    } else
      error->all(FLERR, "Unknown compute {} keyword: {}", style, arg[iarg]);
  }

  // delete replace list if not set

  int flag = 0;
  for (int i = 0; i < nvalues; i++)
    if (replace[i] >= 0) flag = 1;
  if (!flag) {
    delete[] replace;
    replace = nullptr;
  }

  // if wildcard expansion occurred, free earg memory from expand_args()

  if (expand) {
    for (int i = 0; i < nargnew; i++) delete[] earg[i];
    memory->sfree(earg);
  }

  // setup and error check

  for (auto &val : values) {
    if (val.which == ArgInfo::X || val.which == ArgInfo::V || val.which == ArgInfo::F)
      val.flavor = PERATOM;

    else if (val.which == ArgInfo::COMPUTE) {
      val.val.c = modify->get_compute_by_id(val.id);
      if (!val.val.c)
        error->all(FLERR, "Compute ID {} for compute {} does not exist", val.id, style);
      if (val.val.c->peratom_flag) {
        val.flavor = PERATOM;
        if (val.argindex == 0 && val.val.c->size_peratom_cols != 0)
          error->all(FLERR, "Compute {} compute {} does not calculate a per-atom vector", style,
                     val.id);
        if (val.argindex && val.val.c->size_peratom_cols == 0)
          error->all(FLERR, "Compute {} compute {} does not calculate a per-atom array", style,
                     val.id);
        if (val.argindex && val.argindex > val.val.c->size_peratom_cols)
          error->all(FLERR, "Compute {} compute {} array is accessed out-of-range", style, val.id);
      } else if (val.val.c->local_flag) {
        val.flavor = LOCAL;
        if (val.argindex == 0 && val.val.c->size_local_cols != 0)
          error->all(FLERR, "Compute {} compute {} does not calculate a local vector", style,
                     val.id);
        if (val.argindex && val.val.c->size_local_cols == 0)
          error->all(FLERR, "Compute {} compute {} does not calculate a local array", style,
                     val.id);
        if (val.argindex && val.argindex > val.val.c->size_local_cols)
          error->all(FLERR, "Compute {} compute {} array is accessed out-of-range", style, val.id);
      } else
        error->all(FLERR, "Compute {} compute {} calculates global values", style, val.id);

    } else if (val.which == ArgInfo::FIX) {
      val.val.f = modify->get_fix_by_id(val.id);
      if (!val.val.f) error->all(FLERR, "Fix ID {} for compute {} does not exist", val.id, style);
      if (val.val.f->peratom_flag) {
        val.flavor = PERATOM;
        if (val.argindex == 0 && (val.val.f->size_peratom_cols != 0))
          error->all(FLERR, "Compute {} fix {} does not calculate a per-atom vector", style,
                     val.id);
        if (val.argindex && (val.val.f->size_peratom_cols == 0))
          error->all(FLERR, "Compute {} fix {} does not calculate a per-atom array", style, val.id);
        if (val.argindex && (val.argindex > val.val.f->size_peratom_cols))
          error->all(FLERR, "Compute {} fix {} array is accessed out-of-range", style, val.id);
      } else if (val.val.f->local_flag) {
        val.flavor = LOCAL;
        if (val.argindex == 0 && (val.val.f->size_local_cols != 0))
          error->all(FLERR, "Compute {} fix {} does not calculate a local vector", style, val.id);
        if (val.argindex && (val.val.f->size_local_cols == 0))
          error->all(FLERR, "Compute {} fix {} does not calculate a local array", style, val.id);
        if (val.argindex && (val.argindex > val.val.f->size_local_cols))
          error->all(FLERR, "Compute {} fix {} array is accessed out-of-range", style, val.id);
      } else
        error->all(FLERR, "Compute {} fix {} calculates global values", style, val.id);

    } else if (val.which == ArgInfo::VARIABLE) {
      val.val.v = input->variable->find(val.id.c_str());
      if (val.val.v < 0)
        error->all(FLERR, "Variable name {} for compute {} does not exist", val.id, style);
      if (input->variable->atomstyle(val.val.v) == 0)
        error->all(FLERR, "Compute {} variable {} is not atom-style variable", style, val.id);
      val.flavor = PERATOM;
    }
  }

  // this compute produces either a scalar or vector

  if (nvalues == 1) {
    scalar_flag = 1;
    if (mode == SUM || mode == SUMSQ || mode == SUMABS)
      extscalar = 1;
    else
      extscalar = 0;
    vector = onevec = nullptr;
    indices = owner = nullptr;
  } else {
    vector_flag = 1;
    size_vector = nvalues;
    if (mode == SUM || mode == SUMSQ || mode == SUMABS)
      extvector = 1;
    else
      extvector = 0;
    vector = new double[size_vector];
    onevec = new double[size_vector];
    indices = new int[size_vector];
    owner = new int[size_vector];
  }

  maxatom = 0;
  varatom = nullptr;
}

/* ---------------------------------------------------------------------- */

ComputeReduce::~ComputeReduce()
{
  delete[] replace;
  delete[] idregion;

  delete[] vector;
  delete[] onevec;
  delete[] indices;
  delete[] owner;

  memory->destroy(varatom);
}

/* ---------------------------------------------------------------------- */

void ComputeReduce::init()
{
  // set indices of all computes,fixes,variables

  for (auto &val : values) {
    if (val.which == ArgInfo::COMPUTE) {
      val.val.c = modify->get_compute_by_id(val.id);
      if (!val.val.c)
        error->all(FLERR, "Compute ID {} for compute {} does not exist", val.id, style);

    } else if (val.which == ArgInfo::FIX) {
      val.val.f = modify->get_fix_by_id(val.id);
      if (!val.val.f) error->all(FLERR, "Fix ID {} for compute {} does not exist", val.id, style);

    } else if (val.which == ArgInfo::VARIABLE) {
      val.val.v = input->variable->find(val.id.c_str());
      if (val.val.v < 0)
        error->all(FLERR, "Variable name {} for compute {} does not exist", val.id, style);
    }
  }

  // set index and check validity of region

  if (idregion) {
    region = domain->get_region_by_id(idregion);
    if (!region) error->all(FLERR, "Region {} for compute reduce/region does not exist", idregion);
  }
}

/* ---------------------------------------------------------------------- */

double ComputeReduce::compute_scalar()
{
  invoked_scalar = update->ntimestep;

  double one = compute_one(0, -1);

  MPI_Allreduce(&one, &scalar, 1, MPI_DOUBLE, this->scalar_reduction_operation, world);

  if (mode == AVE || mode == AVESQ || mode == AVEABS) {
    bigint n = count(0);
    if (n) scalar /= n;
  }

  return scalar;
}

/* ---------------------------------------------------------------------- */

void ComputeReduce::compute_vector()
{
  invoked_vector = update->ntimestep;

  for (int m = 0; m < nvalues; m++)
    if (!replace || replace[m] < 0) {
      onevec[m] = compute_one(m, -1);
      indices[m] = index;
    }

  if (mode == SUM || mode == SUMSQ || mode == AVEABS) {
    for (int m = 0; m < nvalues; m++)
      MPI_Allreduce(&onevec[m], &vector[m], 1, MPI_DOUBLE, MPI_SUM, world);
  } else if (mode == MINABS || mode == MAXABS) {
    for (int m = 0; m < nvalues; m++)
      MPI_Allreduce(&onevec[m], &vector[m], 1, MPI_DOUBLE, this->scalar_reduction_operation, world);
  } else if (mode == MINN) {
    if (!replace) {
      for (int m = 0; m < nvalues; m++)
        MPI_Allreduce(&onevec[m], &vector[m], 1, MPI_DOUBLE, this->scalar_reduction_operation, world);

    } else {
      for (int m = 0; m < nvalues; m++)
        if (replace[m] < 0) {
          pairme.value = onevec[m];
          pairme.proc = comm->me;
          MPI_Allreduce(&pairme, &pairall, 1, MPI_DOUBLE_INT, MPI_MINLOC, world);
          vector[m] = pairall.value;
          owner[m] = pairall.proc;
        }
      for (int m = 0; m < nvalues; m++)
        if (replace[m] >= 0) {
          if (comm->me == owner[replace[m]]) vector[m] = compute_one(m, indices[replace[m]]);
          MPI_Bcast(&vector[m], 1, MPI_DOUBLE, owner[replace[m]], world);
        }
    }
  } else if (mode == MAXX) {
    if (!replace) {
      for (int m = 0; m < nvalues; m++)
        MPI_Allreduce(&onevec[m], &vector[m], 1, MPI_DOUBLE, this->scalar_reduction_operation, world);

    } else {
      for (int m = 0; m < nvalues; m++)
        if (replace[m] < 0) {
          pairme.value = onevec[m];
          pairme.proc = comm->me;
          MPI_Allreduce(&pairme, &pairall, 1, MPI_DOUBLE_INT, MPI_MAXLOC, world);
          vector[m] = pairall.value;
          owner[m] = pairall.proc;
        }
      for (int m = 0; m < nvalues; m++)
        if (replace[m] >= 0) {
          if (comm->me == owner[replace[m]]) vector[m] = compute_one(m, indices[replace[m]]);
          MPI_Bcast(&vector[m], 1, MPI_DOUBLE, owner[replace[m]], world);
        }
    }

  } else if (mode == AVE || mode == AVESQ || mode == AVEABS) {
    for (int m = 0; m < nvalues; m++) {
      MPI_Allreduce(&onevec[m], &vector[m], 1, MPI_DOUBLE, MPI_SUM, world);
      bigint n = count(m);
      if (n) vector[m] /= n;
    }
  }
}

/* ----------------------------------------------------------------------
   calculate reduced value for one input M and return it
   if flag = -1:
     sum/min/max/ave all values in vector
     for per-atom quantities, limit to atoms in group
     if mode = MIN or MAX, also set index to which vector value wins
   if flag >= 0: simply return vector[flag]
------------------------------------------------------------------------- */

double ComputeReduce::compute_one(int m, int flag)
{
  // invoke the appropriate attribute,compute,fix,variable
  // for flag = -1, compute scalar quantity by scanning over atom properties
  // only include atoms in group for atom properties and per-atom quantities

  index = -1;
  auto &val = values[m];

  // initialization in case it has not yet been run, e.g. when
  // the compute was invoked right after it has been created

  if ((val.which == ArgInfo::COMPUTE) || (val.which == ArgInfo::FIX)) {
    if (val.val.c == nullptr) init();
  }

  int aidx = val.argindex;
  int *mask = atom->mask;
  int nlocal = atom->nlocal;

  double one = 0.0;
  if (mode == MINN || mode == MINABS) one = BIG;
  if (mode == MAXX) one = -BIG;

  if (val.which == ArgInfo::X) {
    double **x = atom->x;
    if (flag < 0) {
      for (int i = 0; i < nlocal; i++)
        if (mask[i] & groupbit) combine(one, x[i][aidx], i);
    } else
      one = x[flag][aidx];
  } else if (val.which == ArgInfo::V) {
    double **v = atom->v;
    if (flag < 0) {
      for (int i = 0; i < nlocal; i++)
        if (mask[i] & groupbit) combine(one, v[i][aidx], i);
    } else
      one = v[flag][aidx];
  } else if (val.which == ArgInfo::F) {
    double **f = atom->f;
    if (flag < 0) {
      for (int i = 0; i < nlocal; i++)
        if (mask[i] & groupbit) combine(one, f[i][aidx], i);
    } else
      one = f[flag][aidx];

    // invoke compute if not previously invoked

  } else if (val.which == ArgInfo::COMPUTE) {

    if (val.flavor == PERATOM) {
      if (!(val.val.c->invoked_flag & Compute::INVOKED_PERATOM)) {
        val.val.c->compute_peratom();
        val.val.c->invoked_flag |= Compute::INVOKED_PERATOM;
      }

      if (aidx == 0) {
        double *comp_vec = val.val.c->vector_atom;
        int n = nlocal;
        if (flag < 0) {
          for (int i = 0; i < n; i++)
            if (mask[i] & groupbit) combine(one, comp_vec[i], i);
        } else
          one = comp_vec[flag];
      } else {
        double **carray_atom = val.val.c->array_atom;
        int n = nlocal;
        int aidxm1 = aidx - 1;
        if (flag < 0) {
          for (int i = 0; i < n; i++)
            if (mask[i] & groupbit) combine(one, carray_atom[i][aidxm1], i);
        } else
          one = carray_atom[flag][aidxm1];
      }

    } else if (val.flavor == LOCAL) {
      if (!(val.val.c->invoked_flag & Compute::INVOKED_LOCAL)) {
        val.val.c->compute_local();
        val.val.c->invoked_flag |= Compute::INVOKED_LOCAL;
      }

      if (aidx == 0) {
        double *comp_vec = val.val.c->vector_local;
        int n = val.val.c->size_local_rows;
        if (flag < 0)
          for (int i = 0; i < n; i++) combine(one, comp_vec[i], i);
        else
          one = comp_vec[flag];
      } else {
        double **carray_local = val.val.c->array_local;
        int n = val.val.c->size_local_rows;
        int aidxm1 = aidx - 1;
        if (flag < 0)
          for (int i = 0; i < n; i++) combine(one, carray_local[i][aidxm1], i);
        else
          one = carray_local[flag][aidxm1];
      }
    }

    // access fix fields, check if fix frequency is a match

  } else if (val.which == ArgInfo::FIX) {
    if (update->ntimestep % val.val.f->peratom_freq)
      error->all(FLERR, "Fix {} used in compute {} not computed at compatible time", val.id, style);

    if (val.flavor == PERATOM) {
      if (aidx == 0) {
        double *fix_vector = val.val.f->vector_atom;
        if (flag < 0) {
          for (int i = 0; i < nlocal; i++)
            if (mask[i] & groupbit) combine(one, fix_vector[i], i);
        } else
          one = fix_vector[flag];
      } else {
        double **fix_array = val.val.f->array_atom;
        int aidxm1 = aidx - 1;
        if (flag < 0) {
          for (int i = 0; i < nlocal; i++)
            if (mask[i] & groupbit) combine(one, fix_array[i][aidxm1], i);
        } else
          one = fix_array[flag][aidxm1];
      }

    } else if (val.flavor == LOCAL) {
      if (aidx == 0) {
        double *fix_vector = val.val.f->vector_local;
        int n = val.val.f->size_local_rows;
        if (flag < 0)
          for (int i = 0; i < n; i++) combine(one, fix_vector[i], i);
        else
          one = fix_vector[flag];
      } else {
        double **fix_array = val.val.f->array_local;
        int n = val.val.f->size_local_rows;
        int aidxm1 = aidx - 1;
        if (flag < 0)
          for (int i = 0; i < n; i++) combine(one, fix_array[i][aidxm1], i);
        else
          one = fix_array[flag][aidxm1];
      }
    }

    // evaluate atom-style variable

  } else if (val.which == ArgInfo::VARIABLE) {
    if (atom->nmax > maxatom) {
      maxatom = atom->nmax;
      memory->destroy(varatom);
      memory->create(varatom, maxatom, "reduce:varatom");
    }

    input->variable->compute_atom(val.val.v, igroup, varatom, 1, 0);
    if (flag < 0) {
      for (int i = 0; i < nlocal; i++)
        if (mask[i] & groupbit) combine(one, varatom[i], i);
    } else
      one = varatom[flag];
  }

  return one;
}

/* ---------------------------------------------------------------------- */

bigint ComputeReduce::count(int m)
{
  auto &val = values[m];
  if ((val.which == ArgInfo::X) || (val.which == ArgInfo::V) || (val.which == ArgInfo::F))
    return group->count(igroup);
  else if (val.which == ArgInfo::COMPUTE) {
    if (val.flavor == PERATOM) {
      return group->count(igroup);
    } else if (val.flavor == LOCAL) {
      bigint ncount = val.val.c->size_local_rows;
      bigint ncountall;
      MPI_Allreduce(&ncount, &ncountall, 1, MPI_LMP_BIGINT, MPI_SUM, world);
      return ncountall;
    }
  } else if (val.which == ArgInfo::FIX) {
    if (val.flavor == PERATOM) {
      return group->count(igroup);
    } else if (val.flavor == LOCAL) {
      bigint ncount = val.val.f->size_local_rows;
      bigint ncountall;
      MPI_Allreduce(&ncount, &ncountall, 1, MPI_LMP_BIGINT, MPI_SUM, world);
      return ncountall;
    }
  } else if (val.which == ArgInfo::VARIABLE)
    return group->count(igroup);

  bigint dummy = 0;
  return dummy;
}

/* ----------------------------------------------------------------------
   combine two values according to reduction mode
   for MIN/MAX, also update index with winner
------------------------------------------------------------------------- */

void ComputeReduce::combine(double &one, double two, int i)
{
  if (mode == SUM || mode == AVE)
    one += two;
  else if (mode == SUMSQ || mode == AVESQ)
    one += two * two;
  else if (mode == SUMABS || mode == AVEABS)
    one += std::fabs(two);
  else if (mode == MINN) {
    if (two < one) {
      one = two;
      index = i;
    }
  } else if (mode == MAXX) {
    if (two > one) {
      one = two;
      index = i;
    }
  } else if (mode == MAXABS) {
    if (std::fabs(two) > one) {
      one = std::fabs(two);
      index = i;
    }
  }
}

/* ----------------------------------------------------------------------
   memory usage of varatom
------------------------------------------------------------------------- */

double ComputeReduce::memory_usage()
{
  double bytes = (double) maxatom * sizeof(double);
  return bytes;
}<|MERGE_RESOLUTION|>--- conflicted
+++ resolved
@@ -34,11 +34,7 @@
 #define BIG 1.0e20
 
 //----------------------------------------------------------------
-<<<<<<< HEAD
-void abs_max(void *in, void *inout, int *len, MPI_Datatype *type)
-=======
 void abs_max(void *in, void *inout, int * /*len*/, MPI_Datatype * /*type*/)
->>>>>>> ed03d04a
 {
   // r is the already reduced value, n is the new value
   double n = std::fabs(*(double *) in), r = *(double *) inout;
@@ -51,11 +47,7 @@
   }
   *(double *) inout = m;
 }
-<<<<<<< HEAD
-void abs_min(void *in, void *inout, int *len, MPI_Datatype *type)
-=======
 void abs_min(void *in, void *inout, int * /*len*/, MPI_Datatype * /*type*/)
->>>>>>> ed03d04a
 {
   // r is the already reduced value, n is the new value
   double n = std::fabs(*(double *) in), r = *(double *) inout;
