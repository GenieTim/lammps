// clang-format off
/* ----------------------------------------------------------------------
   LAMMPS - Large-scale Atomic/Molecular Massively Parallel Simulator
   https://www.lammps.org/, Sandia National Laboratories
   Steve Plimpton, sjplimp@sandia.gov

   Copyright (2003) Sandia Corporation.  Under the terms of Contract
   DE-AC04-94AL85000 with Sandia Corporation, the U.S. Government retains
   certain rights in this software.  This software is distributed under
   the GNU General Public License.

   See the README file in the top-level LAMMPS directory.
------------------------------------------------------------------------- */

/* ----------------------------------------------------------------------
   Contributing author: Pieter in 't Veld (SNL)
------------------------------------------------------------------------- */

#include "fix_deform.h"

#include "atom.h"
#include "comm.h"
#include "domain.h"
#include "error.h"
#include "force.h"
#include "input.h"
#include "irregular.h"
#include "kspace.h"
#include "lattice.h"
#include "math_const.h"
#include "modify.h"
#include "update.h"
#include "variable.h"

#include <cmath>
#include <cstring>

using namespace LAMMPS_NS;
using namespace FixConst;
using namespace MathConst;

enum{NONE=0,FINAL,DELTA,SCALE,VEL,ERATE,TRATE,VOLUME,WIGGLE,VARIABLE};
enum{ONE_FROM_ONE,ONE_FROM_TWO,TWO_FROM_ONE};

/* ---------------------------------------------------------------------- */

FixDeform::FixDeform(LAMMPS *lmp, int narg, char **arg) : Fix(lmp, narg, arg),
irregular(nullptr), set(nullptr)
{
  if (narg < 4) error->all(FLERR,"Illegal fix deform command");

  no_change_box = 1;
  restart_global = 1;
  pre_exchange_migrate = 1;

  nevery = utils::inumeric(FLERR,arg[3],false,lmp);
  if (nevery <= 0) error->all(FLERR,"Illegal fix deform command");

  // set defaults

  set = new Set[6];
  memset(set,0,6*sizeof(Set));

  // parse arguments

  triclinic = domain->triclinic;

  int index;
  int iarg = 4;
  while (iarg < narg) {
    if (strcmp(arg[iarg],"x") == 0 ||
        strcmp(arg[iarg],"y") == 0 ||
        strcmp(arg[iarg],"z") == 0) {

      if (strcmp(arg[iarg],"x") == 0) index = 0;
      else if (strcmp(arg[iarg],"y") == 0) index = 1;
      else if (strcmp(arg[iarg],"z") == 0) index = 2;

      if (iarg+2 > narg) error->all(FLERR,"Illegal fix deform command");
      if (strcmp(arg[iarg+1],"final") == 0) {
        if (iarg+4 > narg) error->all(FLERR,"Illegal fix deform command");
        set[index].style = FINAL;
        set[index].flo = utils::numeric(FLERR,arg[iarg+2],false,lmp);
        set[index].fhi = utils::numeric(FLERR,arg[iarg+3],false,lmp);
        iarg += 4;
      } else if (strcmp(arg[iarg+1],"delta") == 0) {
        if (iarg+4 > narg) error->all(FLERR,"Illegal fix deform command");
        set[index].style = DELTA;
        set[index].dlo = utils::numeric(FLERR,arg[iarg+2],false,lmp);
        set[index].dhi = utils::numeric(FLERR,arg[iarg+3],false,lmp);
        iarg += 4;
      } else if (strcmp(arg[iarg+1],"scale") == 0) {
        if (iarg+3 > narg) error->all(FLERR,"Illegal fix deform command");
        set[index].style = SCALE;
        set[index].scale = utils::numeric(FLERR,arg[iarg+2],false,lmp);
        iarg += 3;
      } else if (strcmp(arg[iarg+1],"vel") == 0) {
        if (iarg+3 > narg) error->all(FLERR,"Illegal fix deform command");
        set[index].style = VEL;
        set[index].vel = utils::numeric(FLERR,arg[iarg+2],false,lmp);
        iarg += 3;
      } else if (strcmp(arg[iarg+1],"erate") == 0) {
        if (iarg+3 > narg) error->all(FLERR,"Illegal fix deform command");
        set[index].style = ERATE;
        set[index].rate = utils::numeric(FLERR,arg[iarg+2],false,lmp);
        iarg += 3;
      } else if (strcmp(arg[iarg+1],"trate") == 0) {
        if (iarg+3 > narg) error->all(FLERR,"Illegal fix deform command");
        set[index].style = TRATE;
        set[index].rate = utils::numeric(FLERR,arg[iarg+2],false,lmp);
        iarg += 3;
      } else if (strcmp(arg[iarg+1],"volume") == 0) {
        set[index].style = VOLUME;
        iarg += 2;
      } else if (strcmp(arg[iarg+1],"wiggle") == 0) {
        if (iarg+4 > narg) error->all(FLERR,"Illegal fix deform command");
        set[index].style = WIGGLE;
        set[index].amplitude = utils::numeric(FLERR,arg[iarg+2],false,lmp);
        set[index].tperiod = utils::numeric(FLERR,arg[iarg+3],false,lmp);
        if (set[index].tperiod <= 0.0)
          error->all(FLERR,"Illegal fix deform command");
        iarg += 4;
      } else if (strcmp(arg[iarg+1],"variable") == 0) {
        if (iarg+4 > narg) error->all(FLERR,"Illegal fix deform command");
        set[index].style = VARIABLE;
        if (strstr(arg[iarg+2],"v_") != arg[iarg+2])
          error->all(FLERR,"Illegal fix deform command");
        if (strstr(arg[iarg+3],"v_") != arg[iarg+3])
          error->all(FLERR,"Illegal fix deform command");
        delete[] set[index].hstr;
        delete[] set[index].hratestr;
        set[index].hstr = utils::strdup(&arg[iarg+2][2]);
        set[index].hratestr = utils::strdup(&arg[iarg+3][2]);
        iarg += 4;
      } else error->all(FLERR,"Illegal fix deform command");

    } else if (strcmp(arg[iarg],"xy") == 0 ||
               strcmp(arg[iarg],"xz") == 0 ||
               strcmp(arg[iarg],"yz") == 0) {

      if (triclinic == 0)
        error->all(FLERR,"Fix deform tilt factors require triclinic box");
      if (strcmp(arg[iarg],"xy") == 0) index = 5;
      else if (strcmp(arg[iarg],"xz") == 0) index = 4;
      else if (strcmp(arg[iarg],"yz") == 0) index = 3;

      if (iarg+2 > narg) error->all(FLERR,"Illegal fix deform command");
      if (strcmp(arg[iarg+1],"final") == 0) {
        if (iarg+3 > narg) error->all(FLERR,"Illegal fix deform command");
        set[index].style = FINAL;
        set[index].ftilt = utils::numeric(FLERR,arg[iarg+2],false,lmp);
        iarg += 3;
      } else if (strcmp(arg[iarg+1],"delta") == 0) {
        if (iarg+3 > narg) error->all(FLERR,"Illegal fix deform command");
        set[index].style = DELTA;
        set[index].dtilt = utils::numeric(FLERR,arg[iarg+2],false,lmp);
        iarg += 3;
      } else if (strcmp(arg[iarg+1],"vel") == 0) {
        if (iarg+3 > narg) error->all(FLERR,"Illegal fix deform command");
        set[index].style = VEL;
        set[index].vel = utils::numeric(FLERR,arg[iarg+2],false,lmp);
        iarg += 3;
      } else if (strcmp(arg[iarg+1],"erate") == 0) {
        if (iarg+3 > narg) error->all(FLERR,"Illegal fix deform command");
        set[index].style = ERATE;
        set[index].rate = utils::numeric(FLERR,arg[iarg+2],false,lmp);
        iarg += 3;
      } else if (strcmp(arg[iarg+1],"trate") == 0) {
        if (iarg+3 > narg) error->all(FLERR,"Illegal fix deform command");
        set[index].style = TRATE;
        set[index].rate = utils::numeric(FLERR,arg[iarg+2],false,lmp);
        iarg += 3;
      } else if (strcmp(arg[iarg+1],"wiggle") == 0) {
        if (iarg+4 > narg) error->all(FLERR,"Illegal fix deform command");
        set[index].style = WIGGLE;
        set[index].amplitude = utils::numeric(FLERR,arg[iarg+2],false,lmp);
        set[index].tperiod = utils::numeric(FLERR,arg[iarg+3],false,lmp);
        if (set[index].tperiod <= 0.0)
          error->all(FLERR,"Illegal fix deform command");
        iarg += 4;
      } else if (strcmp(arg[iarg+1],"variable") == 0) {
        if (iarg+4 > narg) error->all(FLERR,"Illegal fix deform command");
        set[index].style = VARIABLE;
        if (strstr(arg[iarg+2],"v_") != arg[iarg+2])
          error->all(FLERR,"Illegal fix deform command");
        if (strstr(arg[iarg+3],"v_") != arg[iarg+3])
          error->all(FLERR,"Illegal fix deform command");
        delete[] set[index].hstr;
        delete[] set[index].hratestr;
        set[index].hstr = utils::strdup(&arg[iarg+2][2]);
        set[index].hratestr = utils::strdup(&arg[iarg+3][2]);
        iarg += 4;
      } else error->all(FLERR,"Illegal fix deform command");

    } else break;
  }

  // read options from end of input line
  // no x remap effectively moves atoms within box, so set restart_pbc

  options(narg-iarg,&arg[iarg]);
  if (remapflag != Domain::X_REMAP) restart_pbc = 1;

  // setup dimflags used by other classes to check for volume-change conflicts

  for (int i = 0; i < 6; i++)
    if (set[i].style == NONE) dimflag[i] = 0;
    else dimflag[i] = 1;

  if (dimflag[0]) box_change |= BOX_CHANGE_X;
  if (dimflag[1]) box_change |= BOX_CHANGE_Y;
  if (dimflag[2]) box_change |= BOX_CHANGE_Z;
  if (dimflag[3]) box_change |= BOX_CHANGE_YZ;
  if (dimflag[4]) box_change |= BOX_CHANGE_XZ;
  if (dimflag[5]) box_change |= BOX_CHANGE_XY;

  // no tensile deformation on shrink-wrapped dims
  // b/c shrink wrap will change box-length

  if (set[0].style &&
      (domain->boundary[0][0] >= 2 || domain->boundary[0][1] >= 2))
      error->all(FLERR,"Cannot use fix deform on a shrink-wrapped boundary");
  if (set[1].style &&
      (domain->boundary[1][0] >= 2 || domain->boundary[1][1] >= 2))
      error->all(FLERR,"Cannot use fix deform on a shrink-wrapped boundary");
  if (set[2].style &&
      (domain->boundary[2][0] >= 2 || domain->boundary[2][1] >= 2))
      error->all(FLERR,"Cannot use fix deform on a shrink-wrapped boundary");

  // no tilt deformation on shrink-wrapped 2nd dim
  // b/c shrink wrap will change tilt factor in domain::reset_box()

  if (set[3].style &&
      (domain->boundary[2][0] >= 2 || domain->boundary[2][1] >= 2))
    error->all(FLERR,"Cannot use fix deform tilt on a shrink-wrapped 2nd dim");
  if (set[4].style &&
      (domain->boundary[2][0] >= 2 || domain->boundary[2][1] >= 2))
    error->all(FLERR,"Cannot use fix deform tilt on a shrink-wrapped 2nd dim");
  if (set[5].style &&
      (domain->boundary[1][0] >= 2 || domain->boundary[1][1] >= 2))
    error->all(FLERR,"Cannot use fix deform tilt on a shrink-wrapped 2nd dim");

  // apply scaling to FINAL,DELTA,VEL,WIGGLE since they have dist/vel units

  int flag = 0;
  for (int i = 0; i < 6; i++)
    if (set[i].style == FINAL || set[i].style == DELTA ||
        set[i].style == VEL || set[i].style == WIGGLE) flag = 1;

  double xscale,yscale,zscale;
  if (flag && scaleflag) {
    xscale = domain->lattice->xlattice;
    yscale = domain->lattice->ylattice;
    zscale = domain->lattice->zlattice;
  }
  else xscale = yscale = zscale = 1.0;

  // for 3,4,5: scaling is in 1st dimension, e.g. x for xz

  double map[6];
  map[0] = xscale; map[1] = yscale; map[2] = zscale;
  map[3] = yscale; map[4] = xscale; map[5] = xscale;

  for (int i = 0; i < 3; i++) {
    if (set[i].style == FINAL) {
      set[i].flo *= map[i];
      set[i].fhi *= map[i];
    } else if (set[i].style == DELTA) {
      set[i].dlo *= map[i];
      set[i].dhi *= map[i];
    } else if (set[i].style == VEL) {
      set[i].vel *= map[i];
    } else if (set[i].style == WIGGLE) {
      set[i].amplitude *= map[i];
    }
  }

  for (int i = 3; i < 6; i++) {
    if (set[i].style == FINAL) set[i].ftilt *= map[i];
    else if (set[i].style == DELTA) set[i].dtilt *= map[i];
    else if (set[i].style == VEL) set[i].vel *= map[i];
    else if (set[i].style == WIGGLE) set[i].amplitude *= map[i];
  }

  // for VOLUME, setup links to other dims
  // fixed, dynamic1, dynamic2

  for (int i = 0; i < 3; i++) {
    if (set[i].style != VOLUME) continue;
    int other1 = (i+1) % 3;
    int other2 = (i+2) % 3;

    if (set[other1].style == NONE) {
      if (set[other2].style == NONE || set[other2].style == VOLUME)
        error->all(FLERR,"Fix deform volume setting is invalid");
      set[i].substyle = ONE_FROM_ONE;
      set[i].fixed = other1;
      set[i].dynamic1 = other2;
    } else if (set[other2].style == NONE) {
      if (set[other1].style == NONE || set[other1].style == VOLUME)
        error->all(FLERR,"Fix deform volume setting is invalid");
      set[i].substyle = ONE_FROM_ONE;
      set[i].fixed = other2;
      set[i].dynamic1 = other1;
    } else if (set[other1].style == VOLUME) {
      if (set[other2].style == NONE || set[other2].style == VOLUME)
        error->all(FLERR,"Fix deform volume setting is invalid");
      set[i].substyle = TWO_FROM_ONE;
      set[i].fixed = other1;
      set[i].dynamic1 = other2;
    } else if (set[other2].style == VOLUME) {
      if (set[other1].style == NONE || set[other1].style == VOLUME)
        error->all(FLERR,"Fix deform volume setting is invalid");
      set[i].substyle = TWO_FROM_ONE;
      set[i].fixed = other2;
      set[i].dynamic1 = other1;
    } else {
      set[i].substyle = ONE_FROM_TWO;
      set[i].dynamic1 = other1;
      set[i].dynamic2 = other2;
    }
  }

  // set varflag

  varflag = 0;
  for (int i = 0; i < 6; i++)
    if (set[i].style == VARIABLE) varflag = 1;

  // set initial values at time fix deform is issued

  for (int i = 0; i < 3; i++) {
    set[i].lo_initial = domain->boxlo[i];
    set[i].hi_initial = domain->boxhi[i];
    set[i].vol_initial = domain->xprd * domain->yprd * domain->zprd;
  }
  set[3].tilt_initial = domain->yz;
  set[4].tilt_initial = domain->xz;
  set[5].tilt_initial = domain->xy;

  // reneighboring only forced if flips can occur due to shape changes

  if (flipflag && (set[3].style || set[4].style || set[5].style))
    force_reneighbor = 1;
  next_reneighbor = -1;

  flip = 0;

  if (force_reneighbor) irregular = new Irregular(lmp);
  else irregular = nullptr;

  TWOPI = 2.0*MY_PI;
}

/* ---------------------------------------------------------------------- */

FixDeform::~FixDeform()
{
  if (set) {
    for (int i = 0; i < 6; i++) {
      delete[] set[i].hstr;
      delete[] set[i].hratestr;
    }
  }
  delete[] set;

  delete irregular;

  // reset domain's h_rate = 0.0, since this fix may have made it non-zero

  double *h_rate = domain->h_rate;
  double *h_ratelo = domain->h_ratelo;

  h_rate[0] = h_rate[1] = h_rate[2] =
    h_rate[3] = h_rate[4] = h_rate[5] = 0.0;
  h_ratelo[0] = h_ratelo[1] = h_ratelo[2] = 0.0;
}

/* ---------------------------------------------------------------------- */

int FixDeform::setmask()
{
  int mask = 0;
  if (force_reneighbor) mask |= PRE_EXCHANGE;
  mask |= END_OF_STEP;
  return mask;
}

/* ---------------------------------------------------------------------- */

void FixDeform::init()
{
  // error if more than one fix deform
  // domain, fix nvt/sllod, compute temp/deform only work on single h_rate

<<<<<<< HEAD
  int count = 0;
=======
>>>>>>> e3222a4b
  if (modify->get_fix_by_style("deform").size() > 1)
    error->all(FLERR,"More than one fix deform");

  // Kspace setting

  if (force->kspace) kspace_flag = 1;
  else kspace_flag = 0;

  // elapsed time for entire simulation, including multiple runs if defined

  double delt = (update->endstep - update->beginstep) * update->dt;

  // check variables for VARIABLE style

  for (int i = 0; i < 6; i++) {
    if (set[i].style != VARIABLE) continue;
    set[i].hvar = input->variable->find(set[i].hstr);
    if (set[i].hvar < 0)
      error->all(FLERR,"Variable name for fix deform does not exist");
    if (!input->variable->equalstyle(set[i].hvar))
      error->all(FLERR,"Variable for fix deform is invalid style");
    set[i].hratevar = input->variable->find(set[i].hratestr);
    if (set[i].hratevar < 0)
      error->all(FLERR,"Variable name for fix deform does not exist");
    if (!input->variable->equalstyle(set[i].hratevar))
      error->all(FLERR,"Variable for fix deform is invalid style");
  }

  // set start/stop values for box size and shape
  // if single run, start is current values
  // if multiple runs enabled via run start/stop settings,
  //   start is value when fix deform was issued
  // if VARIABLE or NONE, no need to set

  for (int i = 0; i < 3; i++) {
    if (update->firststep == update->beginstep) {
      set[i].lo_start = domain->boxlo[i];
      set[i].hi_start = domain->boxhi[i];
      set[i].vol_start = domain->xprd * domain->yprd * domain->zprd;
    } else {
      set[i].lo_start = set[i].lo_initial;
      set[i].hi_start = set[i].hi_initial;
      set[i].vol_start = set[i].vol_initial;
    }

    if (set[i].style == FINAL) {
      set[i].lo_stop = set[i].flo;
      set[i].hi_stop = set[i].fhi;
    } else if (set[i].style == DELTA) {
      set[i].lo_stop = set[i].lo_start + set[i].dlo;
      set[i].hi_stop = set[i].hi_start + set[i].dhi;
    } else if (set[i].style == SCALE) {
      set[i].lo_stop = 0.5*(set[i].lo_start+set[i].hi_start) -
        0.5*set[i].scale*(set[i].hi_start-set[i].lo_start);
      set[i].hi_stop = 0.5*(set[i].lo_start+set[i].hi_start) +
        0.5*set[i].scale*(set[i].hi_start-set[i].lo_start);
    } else if (set[i].style == VEL) {
      set[i].lo_stop = set[i].lo_start - 0.5*delt*set[i].vel;
      set[i].hi_stop = set[i].hi_start + 0.5*delt*set[i].vel;
    } else if (set[i].style == ERATE) {
      set[i].lo_stop = set[i].lo_start -
        0.5*delt*set[i].rate * (set[i].hi_start-set[i].lo_start);
      set[i].hi_stop = set[i].hi_start +
        0.5*delt*set[i].rate * (set[i].hi_start-set[i].lo_start);
      if (set[i].hi_stop <= set[i].lo_stop)
        error->all(FLERR,"Final box dimension due to fix deform is < 0.0");
    } else if (set[i].style == TRATE) {
      set[i].lo_stop = 0.5*(set[i].lo_start+set[i].hi_start) -
        0.5*((set[i].hi_start-set[i].lo_start) * exp(set[i].rate*delt));
      set[i].hi_stop = 0.5*(set[i].lo_start+set[i].hi_start) +
        0.5*((set[i].hi_start-set[i].lo_start) * exp(set[i].rate*delt));
    } else if (set[i].style == WIGGLE) {
      set[i].lo_stop = set[i].lo_start -
        0.5*set[i].amplitude * sin(TWOPI*delt/set[i].tperiod);
      set[i].hi_stop = set[i].hi_start +
        0.5*set[i].amplitude * sin(TWOPI*delt/set[i].tperiod);
    }
  }

  for (int i = 3; i < 6; i++) {
    if (update->firststep == update->beginstep) {
      if (i == 5) set[i].tilt_start = domain->xy;
      else if (i == 4) set[i].tilt_start = domain->xz;
      else if (i == 3) set[i].tilt_start = domain->yz;
    } else set[i].tilt_start = set[i].tilt_initial;

    if (set[i].style == FINAL) {
      set[i].tilt_stop = set[i].ftilt;
    } else if (set[i].style == DELTA) {
      set[i].tilt_stop = set[i].tilt_start + set[i].dtilt;
    } else if (set[i].style == VEL) {
      set[i].tilt_stop = set[i].tilt_start + delt*set[i].vel;
    } else if (set[i].style == ERATE) {
      if (i == 3) set[i].tilt_stop = set[i].tilt_start +
                    delt*set[i].rate * (set[2].hi_start-set[2].lo_start);
      if (i == 4) set[i].tilt_stop = set[i].tilt_start +
                    delt*set[i].rate * (set[2].hi_start-set[2].lo_start);
      if (i == 5) set[i].tilt_stop = set[i].tilt_start +
                    delt*set[i].rate * (set[1].hi_start-set[1].lo_start);
    } else if (set[i].style == TRATE) {
      set[i].tilt_stop = set[i].tilt_start * exp(set[i].rate*delt);
    } else if (set[i].style == WIGGLE) {
      set[i].tilt_stop = set[i].tilt_start +
        set[i].amplitude * sin(TWOPI*delt/set[i].tperiod);

      // compute min/max for WIGGLE = extrema tilt factor will ever reach

      if (set[i].amplitude >= 0.0) {
        if (delt < 0.25*set[i].tperiod) {
          set[i].tilt_min = set[i].tilt_start;
          set[i].tilt_max = set[i].tilt_start +
            set[i].amplitude*sin(TWOPI*delt/set[i].tperiod);
        } else if (delt < 0.5*set[i].tperiod) {
          set[i].tilt_min = set[i].tilt_start;
          set[i].tilt_max = set[i].tilt_start + set[i].amplitude;
        } else if (delt < 0.75*set[i].tperiod) {
          set[i].tilt_min = set[i].tilt_start -
            set[i].amplitude*sin(TWOPI*delt/set[i].tperiod);
          set[i].tilt_max = set[i].tilt_start + set[i].amplitude;
        } else {
          set[i].tilt_min = set[i].tilt_start - set[i].amplitude;
          set[i].tilt_max = set[i].tilt_start + set[i].amplitude;
        }
      } else {
        if (delt < 0.25*set[i].tperiod) {
          set[i].tilt_min = set[i].tilt_start -
            set[i].amplitude*sin(TWOPI*delt/set[i].tperiod);
          set[i].tilt_max = set[i].tilt_start;
        } else if (delt < 0.5*set[i].tperiod) {
          set[i].tilt_min = set[i].tilt_start - set[i].amplitude;
          set[i].tilt_max = set[i].tilt_start;
        } else if (delt < 0.75*set[i].tperiod) {
          set[i].tilt_min = set[i].tilt_start - set[i].amplitude;
          set[i].tilt_max = set[i].tilt_start +
            set[i].amplitude*sin(TWOPI*delt/set[i].tperiod);
        } else {
          set[i].tilt_min = set[i].tilt_start - set[i].amplitude;
          set[i].tilt_max = set[i].tilt_start + set[i].amplitude;
        }
      }
    }
  }

  // if using tilt TRATE, then initial tilt must be non-zero

  for (int i = 3; i < 6; i++)
    if (set[i].style == TRATE && set[i].tilt_start == 0.0)
      error->all(FLERR,"Cannot use fix deform trate on a box with zero tilt");

  // if yz changes and will cause box flip, then xy cannot be changing
  // yz = [3], xy = [5]
  // this is b/c the flips would induce continuous changes in xz
  //   in order to keep the edge vectors of the flipped shape matrix
  //   an integer combination of the edge vectors of the unflipped shape matrix
  // VARIABLE for yz is error, since no way to calculate if box flip occurs
  // WIGGLE lo/hi flip test is on min/max oscillation limit, not tilt_stop
  // only trigger actual errors if flipflag is set

  if (set[3].style && set[5].style) {
    int flag = 0;
    double lo,hi;
    if (flipflag && set[3].style == VARIABLE)
      error->all(FLERR,"Fix deform cannot use yz variable with xy");
    if (set[3].style == WIGGLE) {
      lo = set[3].tilt_min;
      hi = set[3].tilt_max;
    } else lo = hi = set[3].tilt_stop;
    if (flipflag) {
      if (lo/(set[1].hi_start-set[1].lo_start) < -0.5 ||
          hi/(set[1].hi_start-set[1].lo_start) > 0.5) flag = 1;
      if (set[1].style) {
        if (lo/(set[1].hi_stop-set[1].lo_stop) < -0.5 ||
            hi/(set[1].hi_stop-set[1].lo_stop) > 0.5) flag = 1;
      }
      if (flag)
        error->all(FLERR,"Fix deform is changing yz too much with xy");
    }
  }

  // set domain->h_rate values for use by domain and other fixes/computes
  // initialize all rates to 0.0
  // cannot set here for TRATE,VOLUME,WIGGLE,VARIABLE since not constant

  h_rate = domain->h_rate;
  h_ratelo = domain->h_ratelo;

  for (int i = 0; i < 3; i++) {
    h_rate[i] = h_ratelo[i] = 0.0;
    if (set[i].style == FINAL || set[i].style == DELTA ||
        set[i].style == SCALE || set[i].style == VEL ||
        set[i].style == ERATE) {
      double dlo_dt,dhi_dt;
      if (delt != 0.0) {
        dlo_dt = (set[i].lo_stop - set[i].lo_start) / delt;
        dhi_dt = (set[i].hi_stop - set[i].hi_start) / delt;
      } else dlo_dt = dhi_dt = 0.0;
      h_rate[i] = dhi_dt - dlo_dt;
      h_ratelo[i] = dlo_dt;
    }
  }

  for (int i = 3; i < 6; i++) {
    h_rate[i] = 0.0;
    if (set[i].style == FINAL || set[i].style == DELTA ||
        set[i].style == VEL || set[i].style == ERATE) {
      if (delt != 0.0)
        h_rate[i] = (set[i].tilt_stop - set[i].tilt_start) / delt;
      else h_rate[i] = 0.0;
    }
  }

  // detect if any rigid fixes exist so rigid bodies can be rescaled
  // rfix[] = vector with pointers to each fix rigid

  rfix.clear();

  for (auto ifix : modify->get_fix_list())
    if (ifix->rigid_flag) rfix.push_back(ifix);
}

/* ----------------------------------------------------------------------
  box flipped on previous step
  reset box tilts for flipped config and create new box in domain
  image_flip() adjusts image flags due to box shape change induced by flip
  remap() puts atoms outside the new box back into the new box
  perform irregular on atoms in lamda coords to migrate atoms to new procs
  important that image_flip comes before remap, since remap may change
    image flags to new values, making eqs in doc of Domain:image_flip incorrect
------------------------------------------------------------------------- */

void FixDeform::pre_exchange()
{
  if (flip == 0) return;

  domain->yz = set[3].tilt_target = set[3].tilt_flip;
  domain->xz = set[4].tilt_target = set[4].tilt_flip;
  domain->xy = set[5].tilt_target = set[5].tilt_flip;
  domain->set_global_box();
  domain->set_local_box();

  domain->image_flip(flipxy,flipxz,flipyz);

  double **x = atom->x;
  imageint *image = atom->image;
  int nlocal = atom->nlocal;
  for (int i = 0; i < nlocal; i++) domain->remap(x[i],image[i]);

  domain->x2lamda(atom->nlocal);
  irregular->migrate_atoms();
  domain->lamda2x(atom->nlocal);

  flip = 0;
}

/* ---------------------------------------------------------------------- */

void FixDeform::end_of_step()
{
  int i;

  double delta = update->ntimestep - update->beginstep;
  if (delta != 0.0) delta /= update->endstep - update->beginstep;

  // wrap variable evaluations with clear/add

  if (varflag) modify->clearstep_compute();

  // set new box size
  // for NONE, target is current box size
  // for TRATE, set target directly based on current time, also set h_rate
  // for WIGGLE, set target directly based on current time, also set h_rate
  // for VARIABLE, set target directly via variable eval, also set h_rate
  // for others except VOLUME, target is linear value between start and stop

  for (i = 0; i < 3; i++) {
    if (set[i].style == NONE) {
      set[i].lo_target = domain->boxlo[i];
      set[i].hi_target = domain->boxhi[i];
    } else if (set[i].style == TRATE) {
      double delt = (update->ntimestep - update->beginstep) * update->dt;
      set[i].lo_target = 0.5*(set[i].lo_start+set[i].hi_start) -
        0.5*((set[i].hi_start-set[i].lo_start) * exp(set[i].rate*delt));
      set[i].hi_target = 0.5*(set[i].lo_start+set[i].hi_start) +
        0.5*((set[i].hi_start-set[i].lo_start) * exp(set[i].rate*delt));
      h_rate[i] = set[i].rate * domain->h[i];
      h_ratelo[i] = -0.5*h_rate[i];
    } else if (set[i].style == WIGGLE) {
      double delt = (update->ntimestep - update->beginstep) * update->dt;
      set[i].lo_target = set[i].lo_start -
        0.5*set[i].amplitude * sin(TWOPI*delt/set[i].tperiod);
      set[i].hi_target = set[i].hi_start +
        0.5*set[i].amplitude * sin(TWOPI*delt/set[i].tperiod);
      h_rate[i] = TWOPI/set[i].tperiod * set[i].amplitude *
        cos(TWOPI*delt/set[i].tperiod);
      h_ratelo[i] = -0.5*h_rate[i];
    } else if (set[i].style == VARIABLE) {
      double del = input->variable->compute_equal(set[i].hvar);
      set[i].lo_target = set[i].lo_start - 0.5*del;
      set[i].hi_target = set[i].hi_start + 0.5*del;
      h_rate[i] = input->variable->compute_equal(set[i].hratevar);
      h_ratelo[i] = -0.5*h_rate[i];
    } else if (set[i].style != VOLUME) {
      set[i].lo_target = set[i].lo_start +
        delta*(set[i].lo_stop - set[i].lo_start);
      set[i].hi_target = set[i].hi_start +
        delta*(set[i].hi_stop - set[i].hi_start);
    }
  }

  // set new box size for VOLUME dims that are linked to other dims
  // NOTE: still need to set h_rate for these dims

  for (i = 0; i < 3; i++) {
    if (set[i].style != VOLUME) continue;

    if (set[i].substyle == ONE_FROM_ONE) {
      set[i].lo_target = 0.5*(set[i].lo_start+set[i].hi_start) -
        0.5*(set[i].vol_start /
             (set[set[i].dynamic1].hi_target -
              set[set[i].dynamic1].lo_target) /
             (set[set[i].fixed].hi_start-set[set[i].fixed].lo_start));
      set[i].hi_target = 0.5*(set[i].lo_start+set[i].hi_start) +
        0.5*(set[i].vol_start /
             (set[set[i].dynamic1].hi_target -
              set[set[i].dynamic1].lo_target) /
             (set[set[i].fixed].hi_start-set[set[i].fixed].lo_start));

    } else if (set[i].substyle == ONE_FROM_TWO) {
      set[i].lo_target = 0.5*(set[i].lo_start+set[i].hi_start) -
        0.5*(set[i].vol_start /
             (set[set[i].dynamic1].hi_target -
              set[set[i].dynamic1].lo_target) /
             (set[set[i].dynamic2].hi_target -
              set[set[i].dynamic2].lo_target));
      set[i].hi_target = 0.5*(set[i].lo_start+set[i].hi_start) +
        0.5*(set[i].vol_start /
             (set[set[i].dynamic1].hi_target -
              set[set[i].dynamic1].lo_target) /
             (set[set[i].dynamic2].hi_target -
              set[set[i].dynamic2].lo_target));

    } else if (set[i].substyle == TWO_FROM_ONE) {
      set[i].lo_target = 0.5*(set[i].lo_start+set[i].hi_start) -
        0.5*sqrt(set[i].vol_start /
                 (set[set[i].dynamic1].hi_target -
                  set[set[i].dynamic1].lo_target) /
                 (set[set[i].fixed].hi_start -
                  set[set[i].fixed].lo_start) *
                 (set[i].hi_start - set[i].lo_start));
      set[i].hi_target = 0.5*(set[i].lo_start+set[i].hi_start) +
        0.5*sqrt(set[i].vol_start /
                 (set[set[i].dynamic1].hi_target -
                  set[set[i].dynamic1].lo_target) /
                 (set[set[i].fixed].hi_start -
                  set[set[i].fixed].lo_start) *
                 (set[i].hi_start - set[i].lo_start));
    }
  }

  // for triclinic, set new box shape
  // for NONE, target is current tilt
  // for TRATE, set target directly based on current time. also set h_rate
  // for WIGGLE, set target directly based on current time. also set h_rate
  // for VARIABLE, set target directly via variable eval. also set h_rate
  // for other styles, target is linear value between start and stop values

  if (triclinic) {
    double *h = domain->h;

    for (i = 3; i < 6; i++) {
      if (set[i].style == NONE) {
        if (i == 5) set[i].tilt_target = domain->xy;
        else if (i == 4) set[i].tilt_target = domain->xz;
        else if (i == 3) set[i].tilt_target = domain->yz;
      } else if (set[i].style == TRATE) {
        double delt = (update->ntimestep - update->beginstep) * update->dt;
        set[i].tilt_target = set[i].tilt_start * exp(set[i].rate*delt);
        h_rate[i] = set[i].rate * domain->h[i];
      } else if (set[i].style == WIGGLE) {
        double delt = (update->ntimestep - update->beginstep) * update->dt;
        set[i].tilt_target = set[i].tilt_start +
          set[i].amplitude * sin(TWOPI*delt/set[i].tperiod);
        h_rate[i] = TWOPI/set[i].tperiod * set[i].amplitude *
          cos(TWOPI*delt/set[i].tperiod);
      } else if (set[i].style == VARIABLE) {
        double delta_tilt = input->variable->compute_equal(set[i].hvar);
        set[i].tilt_target = set[i].tilt_start + delta_tilt;
        h_rate[i] = input->variable->compute_equal(set[i].hratevar);
      } else {
        set[i].tilt_target = set[i].tilt_start +
          delta*(set[i].tilt_stop - set[i].tilt_start);
      }

      // tilt_target can be large positive or large negative value
      // add/subtract box lengths until tilt_target is closest to current value

      int idenom = 0;
      if (i == 5) idenom = 0;
      else if (i == 4) idenom = 0;
      else if (i == 3) idenom = 1;
      double denom = set[idenom].hi_target - set[idenom].lo_target;

      double current = h[i]/h[idenom];

      while (set[i].tilt_target/denom - current > 0.0)
        set[i].tilt_target -= denom;
      while (set[i].tilt_target/denom - current < 0.0)
        set[i].tilt_target += denom;
      if (fabs(set[i].tilt_target/denom - 1.0 - current) <
          fabs(set[i].tilt_target/denom - current))
        set[i].tilt_target -= denom;
    }
  }

  if (varflag) modify->addstep_compute(update->ntimestep + nevery);

  // if any tilt ratios exceed 0.5, set flip = 1 and compute new tilt values
  // do not flip in x or y if non-periodic (can tilt but not flip)
  //   this is b/c the box length would be changed (dramatically) by flip
  // if yz tilt exceeded, adjust C vector by one B vector
  // if xz tilt exceeded, adjust C vector by one A vector
  // if xy tilt exceeded, adjust B vector by one A vector
  // check yz first since it may change xz, then xz check comes after
  // flip is performed on next timestep, before reneighboring in pre-exchange()

  if (triclinic && flipflag) {
    double xprd = set[0].hi_target - set[0].lo_target;
    double yprd = set[1].hi_target - set[1].lo_target;
    double xprdinv = 1.0 / xprd;
    double yprdinv = 1.0 / yprd;
    if (set[3].tilt_target*yprdinv < -0.5 ||
                                     set[3].tilt_target*yprdinv > 0.5 ||
        set[4].tilt_target*xprdinv < -0.5 ||
                                     set[4].tilt_target*xprdinv > 0.5 ||
        set[5].tilt_target*xprdinv < -0.5 ||
                                     set[5].tilt_target*xprdinv > 0.5) {
      set[3].tilt_flip = set[3].tilt_target;
      set[4].tilt_flip = set[4].tilt_target;
      set[5].tilt_flip = set[5].tilt_target;

      flipxy = flipxz = flipyz = 0;

      if (domain->yperiodic) {
        if (set[3].tilt_flip*yprdinv < -0.5) {
          set[3].tilt_flip += yprd;
          set[4].tilt_flip += set[5].tilt_flip;
          flipyz = 1;
        } else if (set[3].tilt_flip*yprdinv > 0.5) {
          set[3].tilt_flip -= yprd;
          set[4].tilt_flip -= set[5].tilt_flip;
          flipyz = -1;
        }
      }
      if (domain->xperiodic) {
        if (set[4].tilt_flip*xprdinv < -0.5) {
          set[4].tilt_flip += xprd;
          flipxz = 1;
        }
        if (set[4].tilt_flip*xprdinv > 0.5) {
          set[4].tilt_flip -= xprd;
          flipxz = -1;
        }
        if (set[5].tilt_flip*xprdinv < -0.5) {
          set[5].tilt_flip += xprd;
          flipxy = 1;
        }
        if (set[5].tilt_flip*xprdinv > 0.5) {
          set[5].tilt_flip -= xprd;
          flipxy = -1;
        }
      }

      flip = 0;
      if (flipxy || flipxz || flipyz) flip = 1;
      if (flip) next_reneighbor = update->ntimestep + 1;
    }
  }

  // convert atoms and rigid bodies to lamda coords

  if (remapflag == Domain::X_REMAP) {
    double **x = atom->x;
    int *mask = atom->mask;
    int nlocal = atom->nlocal;

    for (i = 0; i < nlocal; i++)
      if (mask[i] & groupbit)
        domain->x2lamda(x[i],x[i]);

    for (auto ifix : rfix)
      ifix->deform(0);
  }

  // reset global and local box to new size/shape
  // only if deform fix is controlling the dimension

  if (set[0].style) {
    domain->boxlo[0] = set[0].lo_target;
    domain->boxhi[0] = set[0].hi_target;
  }
  if (set[1].style) {
    domain->boxlo[1] = set[1].lo_target;
    domain->boxhi[1] = set[1].hi_target;
  }
  if (set[2].style) {
    domain->boxlo[2] = set[2].lo_target;
    domain->boxhi[2] = set[2].hi_target;
  }
  if (triclinic) {
    if (set[3].style) domain->yz = set[3].tilt_target;
    if (set[4].style) domain->xz = set[4].tilt_target;
    if (set[5].style) domain->xy = set[5].tilt_target;
  }

  domain->set_global_box();
  domain->set_local_box();

  // convert atoms and rigid bodies back to box coords

  if (remapflag == Domain::X_REMAP) {
    double **x = atom->x;
    int *mask = atom->mask;
    int nlocal = atom->nlocal;

    for (i = 0; i < nlocal; i++)
      if (mask[i] & groupbit)
        domain->lamda2x(x[i],x[i]);

    for (auto ifix : rfix)
      ifix->deform(1);
  }

  // redo KSpace coeffs since box has changed

  if (kspace_flag) force->kspace->setup();
}

/* ----------------------------------------------------------------------
   write Set data to restart file
------------------------------------------------------------------------- */

void FixDeform::write_restart(FILE *fp)
{
  if (comm->me == 0) {
    int size = 6*sizeof(Set);
    fwrite(&size,sizeof(int),1,fp);
    fwrite(set,sizeof(Set),6,fp);
  }
}

/* ----------------------------------------------------------------------
   use selected state info from restart file to restart the Fix
------------------------------------------------------------------------- */

void FixDeform::restart(char *buf)
{
  int samestyle = 1;
  Set *set_restart = (Set *) buf;
  for (int i=0; i<6; ++i) {
    // restore data from initial state
    set[i].lo_initial = set_restart[i].lo_initial;
    set[i].hi_initial = set_restart[i].hi_initial;
    set[i].vol_initial = set_restart[i].vol_initial;
    set[i].tilt_initial = set_restart[i].tilt_initial;
    // check if style settings are consistent (should do the whole set?)
    if (set[i].style != set_restart[i].style)
      samestyle = 0;
    if (set[i].substyle != set_restart[i].substyle)
      samestyle = 0;
  }
  if (!samestyle)
    error->all(FLERR,"Fix deform settings not consistent with restart");
}

/* ---------------------------------------------------------------------- */

void FixDeform::options(int narg, char **arg)
{
  if (narg < 0) error->all(FLERR,"Illegal fix deform command");

  remapflag = Domain::X_REMAP;
  scaleflag = 1;
  flipflag = 1;

  int iarg = 0;
  while (iarg < narg) {
    if (strcmp(arg[iarg],"remap") == 0) {
      if (iarg+2 > narg) error->all(FLERR,"Illegal fix deform command");
      if (strcmp(arg[iarg+1],"x") == 0) remapflag = Domain::X_REMAP;
      else if (strcmp(arg[iarg+1],"v") == 0) remapflag = Domain::V_REMAP;
      else if (strcmp(arg[iarg+1],"none") == 0) remapflag = Domain::NO_REMAP;
      else error->all(FLERR,"Illegal fix deform command");
      iarg += 2;
    } else if (strcmp(arg[iarg],"units") == 0) {
      if (iarg+2 > narg) error->all(FLERR,"Illegal fix deform command");
      if (strcmp(arg[iarg+1],"box") == 0) scaleflag = 0;
      else if (strcmp(arg[iarg+1],"lattice") == 0) scaleflag = 1;
      else error->all(FLERR,"Illegal fix deform command");
      iarg += 2;
    } else if (strcmp(arg[iarg],"flip") == 0) {
      if (iarg+2 > narg) error->all(FLERR,"Illegal fix deform command");
      flipflag = utils::logical(FLERR,arg[iarg+1],false,lmp);
      iarg += 2;
    } else error->all(FLERR,"Illegal fix deform command");
  }
}

/* ----------------------------------------------------------------------
   memory usage of Irregular
------------------------------------------------------------------------- */

double FixDeform::memory_usage()
{
  double bytes = 0.0;
  if (irregular) bytes += irregular->memory_usage();
  return bytes;
}<|MERGE_RESOLUTION|>--- conflicted
+++ resolved
@@ -393,10 +393,6 @@
   // error if more than one fix deform
   // domain, fix nvt/sllod, compute temp/deform only work on single h_rate
 
-<<<<<<< HEAD
-  int count = 0;
-=======
->>>>>>> e3222a4b
   if (modify->get_fix_by_style("deform").size() > 1)
     error->all(FLERR,"More than one fix deform");
 
