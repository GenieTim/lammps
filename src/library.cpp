--- conflicted
+++ resolved
@@ -2848,13 +2848,9 @@
     int natoms = static_cast<int> (lmp->atom->natoms);
     void *vptr = lmp->atom->extract(name);
 
-<<<<<<< HEAD
     // fix
     
-    if (vptr==nullptr && strstr(name,"f_") == name) {
-=======
-    if (vptr==nullptr && utils::strmatch(name,"^f_")) { // fix
->>>>>>> dad9942b
+    if (vptr==nullptr && utils::strmatch(name,"^f_")) {
 
       fcid = lmp->modify->find_fix(&name[2]);
       if (fcid < 0) {
@@ -2887,13 +2883,9 @@
       else vptr = (void *) lmp->modify->fix[fcid]->array_atom;
     }
 
-<<<<<<< HEAD
     // compute
     
-    if (vptr==nullptr && strstr(name,"c_") == name) {
-=======
-    if (vptr==nullptr && utils::strmatch(name,"^c_")) { // compute
->>>>>>> dad9942b
+    if (vptr==nullptr && utils::strmatch(name,"^c_")) {
 
       fcid = lmp->modify->find_compute(&name[2]);
       if (fcid < 0) {
@@ -2921,10 +2913,10 @@
       if (count==1) vptr = (void *) lmp->modify->compute[fcid]->vector_atom;
       else vptr = (void *) lmp->modify->compute[fcid]->array_atom;
     }
-<<<<<<< HEAD
     
-    // property/atom
-    
+    // custom fix property/atom vector or array
+    // OLDSTYLE code
+
     if ((vptr == nullptr) &&
 	((strstr(name,"d_") == name) || (strstr(name,"i_") == name) ||
 	 (strstr(name,"d2_") == name) || (strstr(name,"i2_") == name))) {
@@ -2932,13 +2924,7 @@
       if ((strstr(name,"d_") == name) || (strstr(name,"i_") == name))
 	fcid = lmp->atom->find_custom(&name[2],ltype,icol);
       else fcid = lmp->atom->find_custom(&name[3],ltype,icol);
-=======
-
-    // property / atom
-
-    if ((vptr == nullptr) && (utils::strmatch(name,"^[di]_"))) {
-      fcid = lmp->atom->find_custom(&name[2], ltype);
->>>>>>> dad9942b
+
       if (fcid < 0) {
         if (lmp->comm->me == 0)
           lmp->error->warning(FLERR,"lammps_gather: unknown property/atom id");
@@ -2969,6 +2955,8 @@
 	else vptr = (void *) lmp->atom->darray[fcid];
       }
     }
+
+    // no match
 
     if (vptr == nullptr) {
       if (lmp->comm->me == 0)
@@ -3103,13 +3091,9 @@
     int natoms = static_cast<int> (lmp->atom->natoms);
     void *vptr = lmp->atom->extract(name);
 
-<<<<<<< HEAD
     // fix
-    
-    if (vptr==nullptr && strstr(name,"f_") == name) {
-=======
-    if (vptr==nullptr && utils::strmatch(name,"^f_")) { // fix
->>>>>>> dad9942b
+
+    if (vptr==nullptr && utils::strmatch(name,"^f_")) {
 
       fcid = lmp->modify->find_fix(&name[2]);
       if (fcid < 0) {
@@ -3141,13 +3125,9 @@
       else vptr = (void *) lmp->modify->fix[fcid]->array_atom;
     }
 
-<<<<<<< HEAD
     // compute
     
-    if (vptr==nullptr && strstr(name,"c_") == name) {
-=======
-    if (vptr==nullptr && utils::strmatch(name,"^c_")) { // compute
->>>>>>> dad9942b
+    if (vptr==nullptr && utils::strmatch(name,"^c_"))
 
       fcid = lmp->modify->find_compute(&name[2]);
       if (fcid < 0) {
@@ -3176,11 +3156,8 @@
       else vptr = (void *) lmp->modify->compute[fcid]->array_atom;
     }
 
-<<<<<<< HEAD
-    // property/atom
-=======
-    if (vptr==nullptr && utils::strmatch(name,"^[di]_")) { // property / atom
->>>>>>> dad9942b
+    // custom fix property/atom vector or array
+    // OLDSTYLE code
 
     if ((vptr==nullptr) &&
 	((strstr(name,"d_") == name) || (strstr(name,"i_") == name) ||
@@ -3189,6 +3166,7 @@
       if ((strstr(name,"d_") == name) || (strstr(name,"i_") == name))
 	fcid = lmp->atom->find_custom(&name[2],ltype,icol);
       else fcid = lmp->atom->find_custom(&name[3],ltype,icol);
+
       if (fcid < 0) {
         if (lmp->comm->me == 0)
           lmp->error->warning(FLERR,"lammps_gather_concat: "
@@ -3223,6 +3201,8 @@
 	else vptr = (void *) lmp->atom->darray[fcid];
       }
     }
+
+    // no match
 
     if (vptr == nullptr) {
       if (lmp->comm->me == 0)
@@ -3377,13 +3357,9 @@
 
     void *vptr = lmp->atom->extract(name);
 
-<<<<<<< HEAD
     // fix
     
-    if (vptr==nullptr && strstr(name,"f_") == name) {
-=======
-    if (vptr==nullptr && utils::strmatch(name,"^f_")) { // fix
->>>>>>> dad9942b
+    if (vptr==nullptr && utils::strmatch(name,"^f_")) {
 
       fcid = lmp->modify->find_fix(&name[2]);
       if (fcid < 0) {
@@ -3414,13 +3390,9 @@
       else vptr = (void *) lmp->modify->fix[fcid]->array_atom;
     }
 
-<<<<<<< HEAD
     // compute
     
-    if (vptr==nullptr && strstr(name,"c_") == name) {
-=======
-    if (vptr==nullptr && utils::strmatch(name,"^c_")) { // compute
->>>>>>> dad9942b
+    if (vptr==nullptr && utils::strmatch(name,"^c_")) {
 
       fcid = lmp->modify->find_compute(&name[2]);
       if (fcid < 0) {
@@ -3449,19 +3421,17 @@
       else vptr = (void *) lmp->modify->compute[fcid]->array_atom;
     }
 
-<<<<<<< HEAD
-    // property/atom
+    // custom fix property/atom vector or array
+    // OLDSTYLE code
 
     if ((vptr == nullptr) &&
 	((strstr(name,"d_") == name) || (strstr(name,"i_") == name) ||
 	 (strstr(name,"d2_") == name) || (strstr(name,"i2_") == name))) {
-=======
-    if (vptr==nullptr && utils::strmatch(name,"^[di]_")) { // property / atom
->>>>>>> dad9942b
 
       if ((strstr(name,"d_") == name) || (strstr(name,"i_") == name))
 	fcid = lmp->atom->find_custom(&name[2],ltype,icol);
       else fcid = lmp->atom->find_custom(&name[3],ltype,icol);
+
       if (fcid < 0) {
         if (lmp->comm->me == 0)
           lmp->error->warning(FLERR,"lammps_gather_subset: "
@@ -3497,6 +3467,7 @@
       }
     }
 
+    // no match
 
     if (vptr == nullptr) {
       if (lmp->comm->me == 0)
@@ -3647,13 +3618,9 @@
     int natoms = static_cast<int> (lmp->atom->natoms);
     void *vptr = lmp->atom->extract(name);
 
-<<<<<<< HEAD
     // fix
     
-    if (vptr==nullptr && strstr(name,"f_") == name) {
-=======
-    if (vptr==nullptr && utils::strmatch(name,"^f_")) { // fix
->>>>>>> dad9942b
+    if (vptr==nullptr && utils::strmatch(name,"^f_")) {
 
       fcid = lmp->modify->find_fix(&name[2]);
       if (fcid < 0) {
@@ -3679,13 +3646,9 @@
       else vptr = (void *) lmp->modify->fix[fcid]->array_atom;
     }
 
-<<<<<<< HEAD
     // compute
     
-    if (vptr==nullptr && strstr(name,"c_") == name) {
-=======
-    if (vptr==nullptr && utils::strmatch(name,"^c_")) { // compute
->>>>>>> dad9942b
+    if (vptr==nullptr && utils::strmatch(name,"^c_")) {
 
       fcid = lmp->modify->find_compute(&name[2]);
       if (fcid < 0) {
@@ -3714,19 +3677,17 @@
       else vptr = (void *) lmp->modify->compute[fcid]->array_atom;
     }
 
-<<<<<<< HEAD
-    // property/atom
+    // custom fix property/atom vector or array
+    // OLDSTYLE code
     
     if ((vptr == nullptr) &&
 	((strstr(name,"d_") == name) || (strstr(name,"i_") == name) ||
 	 (strstr(name,"d2_") == name) || (strstr(name,"i2_") == name))) {
-=======
-    if (vptr==nullptr && utils::strmatch(name,"^[di]_")) { // property / atom
->>>>>>> dad9942b
 
       if ((strstr(name,"d_") == name) || (strstr(name,"i_") == name))
 	fcid = lmp->atom->find_custom(&name[2],ltype,icol);
       else fcid = lmp->atom->find_custom(&name[3],ltype,icol);
+
       if (fcid < 0) {
         if (lmp->comm->me == 0)
           lmp->error->warning(FLERR,"lammps_scatter: unknown property/atom id");
@@ -3757,6 +3718,8 @@
 	else vptr = (void *) lmp->atom->darray[fcid];
       }
     }
+
+    // no match
 
     if (vptr == nullptr) {
       if (lmp->comm->me == 0)
@@ -3879,13 +3842,9 @@
 
     void *vptr = lmp->atom->extract(name);
 
-<<<<<<< HEAD
     // fix
     
-    if (vptr==nullptr && strstr(name,"f_") == name) {
-=======
-    if (vptr==nullptr && utils::strmatch(name,"^f_")) { // fix
->>>>>>> dad9942b
+    if (vptr==nullptr && utils::strmatch(name,"^f_")) {
 
       fcid = lmp->modify->find_fix(&name[2]);
       if (fcid < 0) {
@@ -3911,13 +3870,9 @@
       else vptr = (void *) lmp->modify->fix[fcid]->array_atom;
     }
 
-<<<<<<< HEAD
     // compute
 
-    if (vptr==nullptr && strstr(name,"c_") == name) {
-=======
-    if (vptr==nullptr && utils::strmatch(name,"^c_")) { // compute
->>>>>>> dad9942b
+    if (vptr==nullptr && utils::strmatch(name,"^c_")) {
 
       fcid = lmp->modify->find_compute(&name[2]);
       if (fcid < 0) {
@@ -3946,19 +3901,17 @@
       else vptr = (void *) lmp->modify->compute[fcid]->array_atom;
     }
 
-<<<<<<< HEAD
-    // property/atom
+    // custom fix property/atom vector or array
+    // OLDSTYLE code
     
     if ((vptr == nullptr) &&
 	((strstr(name,"d_") == name) || (strstr(name,"i_") == name) ||
 	 (strstr(name,"d2_") == name) || (strstr(name,"i2_") == name))) {
-=======
-    if (vptr==nullptr && utils::strmatch(name,"^[di]_")) { // property / atom
->>>>>>> dad9942b
 
       if ((strstr(name,"d_") == name) || (strstr(name,"i_") == name))
 	fcid = lmp->atom->find_custom(&name[2],ltype,icol);
       else fcid = lmp->atom->find_custom(&name[3],ltype,icol);
+
       if (fcid < 0) {
         if (lmp->comm->me == 0)
           lmp->error->warning(FLERR,"lammps_scatter_subset: "
@@ -3991,6 +3944,8 @@
 	else vptr = (void *) lmp->atom->darray[fcid];
       }
     }
+
+    // no match
 
     if (vptr == nullptr) {
       if (lmp->comm->me == 0)
