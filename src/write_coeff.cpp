--- conflicted
+++ resolved
@@ -29,11 +29,8 @@
 using namespace LAMMPS_NS;
 
 enum { REGULAR_MODE, CLASS2_MODE };
-<<<<<<< HEAD
-=======
 
 static constexpr int BUF_SIZE = 256;
->>>>>>> d8b37601
 
 /* ----------------------------------------------------------------------
    called as write_coeff command in input script
@@ -52,11 +49,7 @@
   lmp->init();
 
   if (comm->me == 0) {
-<<<<<<< HEAD
-    char str[256], coeff[256];
-=======
     char str[BUF_SIZE], coeff[BUF_SIZE];
->>>>>>> d8b37601
     FILE *one = fopen(file, "wb+");
 
     if (one == nullptr)
@@ -97,11 +90,7 @@
 
     while (true) {
       int coeff_mode = REGULAR_MODE;
-<<<<<<< HEAD
-      if (fgets(str, 256, one) == nullptr) break;
-=======
       if (fgets(str, BUF_SIZE, one) == nullptr) break;
->>>>>>> d8b37601
 
       // some coeffs need special treatment
       if (strstr(str, "class2") != nullptr) {
@@ -113,15 +102,6 @@
           coeff_mode = CLASS2_MODE;
       }
 
-<<<<<<< HEAD
-      const char *section = (const char *) "";
-      fputs(str, two);                                     // style
-      utils::sfgets(FLERR, str, 256, one, file, error);    // coeff
-      int n = strlen(str);
-      strcpy(coeff, str);
-      coeff[n - 1] = '\0';
-      utils::sfgets(FLERR, str, 256, one, file, error);
-=======
       const char *section = (const char *) "";                  // NOLINT
       fputs(str, two);                                          // style
       utils::sfgets(FLERR, str, BUF_SIZE, one, file, error);    // coeff
@@ -129,18 +109,13 @@
       strncpy(coeff, str, BUF_SIZE);
       coeff[n - 1] = '\0';
       utils::sfgets(FLERR, str, BUF_SIZE, one, file, error);
->>>>>>> d8b37601
 
       while (strcmp(str, "end\n") != 0) {
 
         if (coeff_mode == REGULAR_MODE) {
 
           fprintf(two, "%s %s", coeff, str);
-<<<<<<< HEAD
-          utils::sfgets(FLERR, str, 256, one, file, error);
-=======
           utils::sfgets(FLERR, str, BUF_SIZE, one, file, error);
->>>>>>> d8b37601
 
         } else if (coeff_mode == CLASS2_MODE) {
 
@@ -152,11 +127,7 @@
             // all but the the last section end with an empty line.
             // skip it and read and parse the next section title
 
-<<<<<<< HEAD
-            utils::sfgets(FLERR, str, 256, one, file, error);
-=======
             utils::sfgets(FLERR, str, BUF_SIZE, one, file, error);
->>>>>>> d8b37601
 
             if (strcmp(str, "BondBond Coeffs\n") == 0)
               section = (const char *) "bb";
@@ -176,13 +147,8 @@
               section = (const char *) "aa";
 
             // gobble up one more empty line
-<<<<<<< HEAD
-            utils::sfgets(FLERR, str, 256, one, file, error);
-            utils::sfgets(FLERR, str, 256, one, file, error);
-=======
             utils::sfgets(FLERR, str, BUF_SIZE, one, file, error);
             utils::sfgets(FLERR, str, BUF_SIZE, one, file, error);
->>>>>>> d8b37601
           }
 
           // parse type number and skip over it
@@ -192,11 +158,7 @@
           while ((*p != '\0') && isdigit(*p)) ++p;
 
           fprintf(two, "%s %d %s %s", coeff, type, section, p);
-<<<<<<< HEAD
-          utils::sfgets(FLERR, str, 256, one, file, error);
-=======
           utils::sfgets(FLERR, str, BUF_SIZE, one, file, error);
->>>>>>> d8b37601
         }
       }
       fputc('\n', two);
