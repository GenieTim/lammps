#!/usr/bin/env python

"""
LAMMPS Replica Exchange Molecular Dynamics (REMD) trajectories are arranged by
replica, i.e., each trajectory is a continuous replica that records all the
ups and downs in temperature. However, often the requirement is trajectories
that are continuous in temperature, which is achieved by this tool.

Author:
Tanmoy Sanyal, Shell lab, Chemical Engineering, UC Santa Barbara
Email: tanmoy dot 7989 at gmail dot com

Usage
-----
To get detailed information about the arguments, flags, etc use:
python reorder_remd_traj.py -h or
python reorder_remd_traj.py --help

Features of this script
-----------------------
a) reorder LAMMPS REMD trajectories by temperature keeping only desired frames.
Note: this only handles LAMMPS format trajectories (i.e. .lammpstrj format)
Trajectories can be gzipped or bz2-compressed. The trajectories are assumed to
be named as <prefix>.%d.lammpstrj[.gz or .bz2]

b) (optionally) calculate configurational weights for each frame at each
temperature if potential energies are supplied. But this if for the canonical
(NVT) ensemble only.

Dependencies
------------
mpi4py
pymbar (for getting configurational weights)
tqdm (for printing pretty progress bars)
StringIO (or io if in Python 3.x)

"""



import os, numpy as np, argparse, time, pickle
from scipy.special import logsumexp
from mpi4py import MPI

from tqdm import tqdm
import gzip, bz2
try:
    # python-2
    from StringIO import StringIO as IOBuffer
except ImportError:
    # python-3
    from io import BytesIO as IOBuffer



#### INITIALISE MPI ####
# (note that all output on screen will be printed only on the ROOT proc)
ROOT = 0
comm = MPI.COMM_WORLD
me = comm.rank # my proc id
nproc = comm.size


#### HELPER FUNCTIONS ####
def _get_nearest_temp(temps, query_temp):
    """
    Helper function to get the nearest temp in a list
    from a given query_temp

    :param temps: list of temps.

    :param query_temp: query temp

    Returns:
    idx: index of nearest temp in the list

    out_temp: nearest temp from the list
    """

    if isinstance(temps, list): temps = np.array(temps)
    return temps[np.argmin(np.abs(temps-query_temp))]


<<<<<<< HEAD
def readwrite(trajfn, mode = "rb"):
    """
=======
def readwrite(trajfn, mode):
    """ 
>>>>>>> cde16580
    Helper function for input/output LAMMPS traj files.
    Trajectories may be plain text, .gz or .bz2 compressed.

    :param trajfn: name of LAMMPS traj

    :param mode: "r" ("w") and "rb" ("wb") depending on read or write

    Returns: file pointer
    """

    if trajfn.endswith(".gz"):
        of = gzip.open(trajfn, mode)
        #return gzip.GzipFile(trajfn, mode)
    elif trajfn.endswith(".bz2"):
        of = bz2.open(trajfn, mode)
        #return bz2.BZ2File(trajfn, mode)
    else:
        of = open(trajfn, mode)
    return of


def get_replica_frames(logfn, temps, nswap, writefreq):
    """
    Get a list of frames from each replica that is
    at a particular temp. Do this for all temps.

    :param logfn: master LAMMPS log file that contains the temp
                  swap history of all replicas

    :param temps: list of all temps used in the REMD simulation.

    :param nswap: swap frequency of the REMD simulation

    :param writefreq: traj dump frequency in LAMMPS

    Returns: master_frametuple_dict:
             dict containing a tuple (replica #, frame #) for each temp.
    """

    n_rep = len(temps)
    swap_history = np.loadtxt(logfn, skiprows = 3)
    master_frametuple_dict = dict( (n, []) for n in range(n_rep) )

    # walk through the replicas
    print("Getting frames from all replicas at temperature:")
    for n in range(n_rep):
        print("%3.2f K" % temps[n])
        rep_inds = [np.where(x[1:] == n)[0][0] for x in swap_history]

        # case-1: when frames are dumped faster than temp. swaps
        if writefreq <= nswap:
            for ii, i in enumerate(rep_inds[:-1]):
                start = int(ii * nswap / writefreq)
                stop = int( (ii+1) * nswap / writefreq)
                [master_frametuple_dict[n].append( (i,x) ) \
                                        for x in range(start, stop)]

        # case-2: when temps. are swapped faster than dumping frames
        else:
            nskip = int(writefreq / nswap)
            [master_frametuple_dict[n].append( (i,ii) ) \
            for ii, i in enumerate(rep_inds[0::nskip])]

    return master_frametuple_dict


def get_byte_index(rep_inds, byteindfns, intrajfns):
    """
    Get byte indices from (un-ordered) trajectories.

    :param rep_inds: indices of replicas to process on this proc

    :param byteindsfns: list of filenames that will contain the byte indices

    :param intrajfns: list of (unordered) input traj filenames
    """
    for n in rep_inds:
        # check if the byte indices for this traj has aleady been computed
        if os.path.isfile(byteindfns[n]): continue

        # extract bytes
<<<<<<< HEAD
        fobj = readwrite(intrajfns[n])
=======
        fobj = readwrite(intrajfns[n], "rb") 
>>>>>>> cde16580
        byteinds = [ [0,0] ]

        # place file pointer at first line
        nframe = 0
        first_line = fobj.readline()
        cur_pos = fobj.tell()

        # status printed only for replica read on root proc
        # this assumes that each proc takes roughly the same time
        if me == ROOT:
            pb = tqdm(desc = "Reading replicas", leave = True,
                  position = ROOT + 2*me,
                  unit = "B/replica", unit_scale = True,
                  unit_divisor = 1024)

        # start crawling through the bytes
        while True:
            next_line = fobj.readline()
            if len(next_line) == 0: break
            # this will only work with lammpstrj traj format.
            # this condition essentially checks periodic recurrences
            # of the token TIMESTEP. Each time it is found,
            # we have crawled through a frame (snapshot)
            if next_line == first_line:
                nframe += 1
                byteinds.append( [nframe, cur_pos] )
                if me == ROOT: pb.update()
            cur_pos = fobj.tell()
            if me == ROOT: pb.update(0)
        if me == ROOT: pb.close()

        # take care of the EOF
        cur_pos = fobj.tell()
        byteinds.append( [nframe+1, cur_pos] ) # dummy index for the EOF

        # write to file
        np.savetxt(byteindfns[n], np.array(byteinds), fmt = "%d")

        # close the trajfile object
        fobj.close()

        return


def write_reordered_traj(temp_inds, byte_inds, outtemps, temps,
                         frametuple_dict, nprod, writefreq,
                         outtrajfns, infobjs):
    """
    Reorders trajectories by temp. and writes them to disk

    :param temp_inds: list index of temps (in the list of all temps) for which
                      reordered trajs will be produced on this proc.

    :param byte_inds: dict containing the (previously stored) byte indices
                      for each replica file (key = replica number)

    :param outtemps: list of all temps for which to produce reordered trajs.

    :param temps: list of all temps used in the REMD simulation.

    :param outtrajfns: list of filenames for output (ordered) trajs.

    :param frametuple_dict: dict containing a tuple (replica #, frame #)
                            for each temp.

    :param nprod: number of production timesteps.
                  Last (nprod / writefreq) frames
                  from the end will be written to disk.

    :param writefreq: traj dump frequency in LAMMPS

    :param infobjs: list of file pointers to input (unordered) trajs.
    """

    nframes = int(nprod / writefreq)

    for n in temp_inds:
        # open string-buffer and file
        buf = IOBuffer()
<<<<<<< HEAD
        of = readwrite(outtrajfns[n], mode = "wb")

=======
        of = readwrite(outtrajfns[n], "wb")
        
>>>>>>> cde16580
        # get frames
        abs_temp_ind = np.argmin( abs(temps - outtemps[n]) )
        frametuple = frametuple_dict[abs_temp_ind][-nframes:]

        # write frames to buffer
        if me == ROOT:
            pb = tqdm(frametuple,
                  desc = ("Buffering trajectories for writing"),
                  leave = True, position = ROOT + 2*me,
                  unit = 'frame/replica', unit_scale = True)

            iterable = pb
        else:
            iterable = frametuple

        for i, (rep, frame) in enumerate(iterable):
            infobj = infobjs[rep]
            start_ptr = int(byte_inds[rep][frame,1])
            stop_ptr = int(byte_inds[rep][frame+1,1])
            byte_len = stop_ptr - start_ptr
            infobj.seek(start_ptr)
            buf.write(infobj.read(byte_len))
        if me == ROOT: pb.close()

        # write buffer to disk
        if me == ROOT: print("Writing buffer to file")
        of.write(buf.getvalue())
        of.close()
        buf.close()

    for i in infobjs: i.close()

    return


def get_canonical_logw(enefn, frametuple_dict, temps, nprod, writefreq,
                       kB):
    """
    Gets configurational log-weights (logw) for each frame and at each temp.
    from the REMD simulation. ONLY WRITTEN FOR THE CANONICAL (NVT) ensemble.

    This weights can be used to calculate the
    ensemble averaged value of any simulation observable X at a given temp. T :
    <X> (T) = \sum_{k=1, ntemps} \sum_{n=1, nframes} w[idx][k,n] X[k,n]
    where nframes is the number of frames to use from each *reordered* traj

    :param enefn: ascii file (readable by numpy.loadtxt) containing an array
                  u[r,n] of *total* potential energy for the n-th frame for
                  the r-th replica.

    :param frametuple_dict: dict containing a tuple (replica #, frame #)
                            for each temp.

    :param temps: array of temps. used in the REMD simulation

    :param nprod: number of production timesteps. Last (nprod / writefreq)
                  frames from the end will be written to disk.

    :param writefreq: traj dump frequency in LAMMPS

    :param kB : Boltzmann constant to set the energy scale.
                Default is in kcal/mol

    Returns: logw: dict, logw[l][k,n] gives the log weights from the
                   n-th frame of the k-th temp. *ordered* trajectory
                   to reweight to the l-th temp.

    """

    try:
        import pymbar
    except ImportError:
        print("""
              Configurational log-weight calculation requires pymbar.
              Here are some options to install it:
              conda install -c omnia pymbar
              pip install --user pymbar
              sudo pip install pymbar

              To install the dev. version directly from github, use:
              pip install pip install git+https://github.com/choderalab/pymbar.git
              """)

    u_rn = np.loadtxt(enefn)
    ntemps = u_rn.shape[0] # number of temps.
    nframes = int(nprod / writefreq) # number of frames at each temp.

    # reorder the temps
    u_kn = np.zeros([ntemps, nframes], float)
    for k in range(ntemps):
        frame_tuple = frametuple_dict[k][-nframes:]
        for i, (rep, frame) in enumerate(frame_tuple):
            u_kn[k, i] = u_rn[rep, frame]

    # prep input for pymbar
    #1) array of frames at each temp.
    nframes_k = nframes * np.ones(ntemps, np.uint8)

    #2) inverse temps. for chosen energy scale
    beta_k = 1.0 / (kB * temps)

    #3) get reduced energies (*ONLY FOR THE CANONICAL ENSEMBLE*)
    u_kln = np.zeros([ntemps, ntemps, nframes], float)
    for k in range(ntemps):
<<<<<<< HEAD
        for l in range(ntemps):
            u_kln[ k, l, 0:nframes_k[k] ] = beta_k[l] * u_kn[k, 0:nframes_k[k]]

=======
        u_kln[k] = np.outer(beta_k, u_kn[k])
        
>>>>>>> cde16580
    # run pymbar and extract the free energies
    print("\nRunning pymbar...")
    mbar = pymbar.mbar.MBAR(u_kln, nframes_k, verbose = True)
    f_k = mbar.f_k # (1 x k array)

    # calculate the log-weights
    print("\nExtracting log-weights...")
    log_nframes = np.log(nframes)
    logw = dict( (k, np.zeros([ntemps, nframes], float)) for k in range(ntemps) )
    # get log-weights to reweight to this temp.
    for k in range(ntemps):
        for n in range(nframes):
            num = -beta_k[k] * u_kn[k,n]
            denom = f_k - beta_k[k] * u_kn[k,n]
            for l in range(ntemps):
                logw[l][k,n] = num - logsumexp(denom) - log_nframes
            
    return logw



#### MAIN WORKFLOW ####
if __name__ == "__main__":
    # accept user inputs
    parser = argparse.ArgumentParser(description = __doc__,
             formatter_class = argparse.RawDescriptionHelpFormatter)

    parser.add_argument("prefix",
                        help = "Prefix of REMD LAMMPS trajectories.\
                        Supply full path. Trajectories assumed to be named as \
                        <prefix>.%%d.lammpstrj. \
                        Can be in compressed (.gz or .bz2) format. \
                        This is a required argument")

    parser.add_argument("-logfn", "--logfn", default = "log.lammps",
                        help = "LAMMPS log file that contains swap history \
                        of temperatures among replicas. \
                        Default = 'lammps.log'")

    parser.add_argument("-tfn", "--tempfn", default = "temps.txt",
                        help = "ascii file (readable by numpy.loadtxt) with \
                        the temperatures used in the REMD simulation.")

    parser.add_argument("-ns", "--nswap", type = int,
                        help = "Swap frequency used in LAMMPS temper command")

    parser.add_argument("-nw", "--nwrite", type = int, default = 1,
                        help = "Trajectory writing frequency used \
                        in LAMMPS dump command")

    parser.add_argument("-np", "--nprod", type = int, default = 0,
                        help = "Number of timesteps to save in the reordered\
                        trajectories.\
                        This should be in units of the LAMMPS timestep")

    parser.add_argument("-logw", "--logw", action = 'store_true',
                        help = "Supplying this flag \
                        calculates *canonical* (NVT ensemble) log weights")

    parser.add_argument("-e", "--enefn",
                        help = "File that has n_replica x n_frames array\
                        of total potential energies")

    parser.add_argument("-kB", "--boltzmann_const",
                        type = float, default = 0.001987,
                        help = "Boltzmann constant in appropriate units. \
                        Default is kcal/mol")

    parser.add_argument("-ot", "--out_temps", nargs = '+', type = np.float64,
                        help = "Reorder trajectories at these temperatures.\n \
                        Default is all temperatures used in the simulation")

    parser.add_argument("-od", "--outdir", default = ".",
                        help = "All output will be saved to this directory")

    # parse inputs
    args = parser.parse_args()
    traj_prefix = os.path.abspath(args.prefix)
    logfn = os.path.abspath(args.logfn)
    tempfn = os.path.abspath(args.tempfn)

    nswap = args.nswap
    writefreq = args.nwrite
    nprod = args.nprod

    enefn = args.enefn
    if not enefn is None: enefn = os.path.abspath(enefn)
    get_logw = args.logw
    kB = args.boltzmann_const

    out_temps = args.out_temps
    outdir = os.path.abspath(args.outdir)
    if not os.path.isdir(outdir):
        if me == ROOT: os.mkdir(outdir)

    # check that all input files are present (only on the ROOT proc)
    if me == ROOT:
        if not os.path.isfile(tempfn):
            raise IOError("Temperature file %s not found." % tempfn)
        elif not os.path.isfile(logfn):
            raise IOError("LAMMPS log file %s not found." % logfn)
        elif get_logw and not os.path.isfile(enefn):
            raise IOError("Canonical log-weight calculation requested but\
                          energy file %s not found" % enefn)

    # get (unordered) trajectories
    temps = np.loadtxt(tempfn)
    ntemps = len(temps)
    intrajfns = ["%s.%d.lammpstrj" % (traj_prefix, k) for k in range(ntemps)]
    # check if the trajs. (or their zipped versions are present)
    for i in range(ntemps):
        this_intrajfn = intrajfns[i]
        x = this_intrajfn + ".gz"
        if os.path.isfile(this_intrajfn): continue
        elif os.path.isfile(this_intrajfn + ".gz"):
            intrajfns[i] = this_intrajfn + ".gz"
        elif os.path.isfile(this_intrajfn + ".bz2"):
            intrajfns[i] = this_intrajfn + ".bz2"
        else:
            if me == ROOT:
                raise IOError("Trajectory for replica # %d missing" % i)

    # set output filenames
    outprefix = os.path.join(outdir, traj_prefix.split('/')[-1])
    outtrajfns = ["%s.%3.2f.lammpstrj.gz" % \
                 (outprefix, _get_nearest_temp(temps, t)) \
                  for t in out_temps]
    byteindfns = [os.path.join(outdir, ".byteind_%d.gz" % k) \
                  for k in range(ntemps)]
    frametuplefn = outprefix + '.frametuple.pickle'
    if get_logw:
        logwfn = outprefix + ".logw.pickle"


    # get a list of all frames at a particular temp visited by each replica
    # this is fast so run only on ROOT proc.
    master_frametuple_dict = {}
    if me == ROOT:
        master_frametuple_dict = get_replica_frames(logfn = logfn,
                                                    temps = temps,
                                                    nswap = nswap,
                                                    writefreq = writefreq)
        # save to a pickle from the ROOT proc
        with open(frametuplefn, 'wb') as of:
            pickle.dump(master_frametuple_dict, of)

    # broadcast to all procs
    master_frametuple_dict = comm.bcast(master_frametuple_dict, root = ROOT)

    # define a chunk of replicas  to process on each proc
    CHUNKSIZE_1 = int(ntemps/nproc)
    if me < nproc - 1:
        my_rep_inds = range( (me*CHUNKSIZE_1), (me+1)*CHUNKSIZE_1 )
    else:
        my_rep_inds = range( (me*CHUNKSIZE_1), ntemps )

    # get byte indices from replica (un-ordered) trajs. in parallel
    get_byte_index(rep_inds = my_rep_inds,
                   byteindfns = byteindfns,
                   intrajfns = intrajfns)

    # block until all procs have finished
    comm.barrier()

    # open all replica files for reading
<<<<<<< HEAD
    infobjs = [readwrite(i) for i in intrajfns]

=======
    infobjs = [readwrite(i, "rb") for i in intrajfns]
    
>>>>>>> cde16580
    # open all byteindex files
    byte_inds = dict( (i, np.loadtxt(fn)) for i, fn in enumerate(byteindfns) )

    # define a chunk of output trajs. to process for each proc.
    # # of reordered trajs. to write may be less than the total # of replicas
    # which is usually equal to the requested nproc. If that is indeed the case,
    # retire excess procs
    n_out_temps = len(out_temps)
    CHUNKSIZE_2 = int(n_out_temps / nproc)
    if CHUNKSIZE_2 == 0:
        nproc_active = n_out_temps
        CHUNKSIZE_2 = 1
        if me == ROOT:
            print("\nReleasing %d excess procs" % (nproc - nproc_active))
    else:
        nproc_active = nproc
    if me < nproc_active-1:
        my_temp_inds = range( (me*CHUNKSIZE_2), (me+1)*CHUNKSIZE_1 )
    else:
        my_temp_inds = range( (me*CHUNKSIZE_2), n_out_temps)

    # retire the excess procs
    # dont' forget to close any open file objects
    if me >= nproc_active:
        for fobj in infobjs: fobj.close()
        exit()

    # write reordered trajectories to disk from active procs in parallel
    write_reordered_traj(temp_inds = my_temp_inds,
                         byte_inds = byte_inds,
                         outtemps = out_temps, temps = temps,
                         frametuple_dict = master_frametuple_dict,
                         nprod = nprod, writefreq = writefreq,
                         outtrajfns = outtrajfns,
                         infobjs = infobjs)

    # calculate canonical log-weights if requested
    # usually this is very fast so retire all but the ROOT proc
    if not get_logw: exit()
    if not me == ROOT: exit()

    logw = get_canonical_logw(enefn = enefn, temps = temps,
                              frametuple_dict = master_frametuple_dict,
                              nprod = nprod, writefreq = writefreq,
                              kB = kB)


    # save the logweights to a pickle
    with open(logwfn, 'wb') as of:
        pickle.dump(logw, of)

<|MERGE_RESOLUTION|>--- conflicted
+++ resolved
@@ -81,13 +81,8 @@
     return temps[np.argmin(np.abs(temps-query_temp))]
 
 
-<<<<<<< HEAD
-def readwrite(trajfn, mode = "rb"):
-    """
-=======
 def readwrite(trajfn, mode):
-    """ 
->>>>>>> cde16580
+    """
     Helper function for input/output LAMMPS traj files.
     Trajectories may be plain text, .gz or .bz2 compressed.
 
@@ -169,11 +164,7 @@
         if os.path.isfile(byteindfns[n]): continue
 
         # extract bytes
-<<<<<<< HEAD
-        fobj = readwrite(intrajfns[n])
-=======
-        fobj = readwrite(intrajfns[n], "rb") 
->>>>>>> cde16580
+        fobj = readwrite(intrajfns[n], "rb")
         byteinds = [ [0,0] ]
 
         # place file pointer at first line
@@ -253,13 +244,8 @@
     for n in temp_inds:
         # open string-buffer and file
         buf = IOBuffer()
-<<<<<<< HEAD
-        of = readwrite(outtrajfns[n], mode = "wb")
-
-=======
         of = readwrite(outtrajfns[n], "wb")
-        
->>>>>>> cde16580
+
         # get frames
         abs_temp_ind = np.argmin( abs(temps - outtemps[n]) )
         frametuple = frametuple_dict[abs_temp_ind][-nframes:]
@@ -364,14 +350,8 @@
     #3) get reduced energies (*ONLY FOR THE CANONICAL ENSEMBLE*)
     u_kln = np.zeros([ntemps, ntemps, nframes], float)
     for k in range(ntemps):
-<<<<<<< HEAD
-        for l in range(ntemps):
-            u_kln[ k, l, 0:nframes_k[k] ] = beta_k[l] * u_kn[k, 0:nframes_k[k]]
-
-=======
         u_kln[k] = np.outer(beta_k, u_kn[k])
         
->>>>>>> cde16580
     # run pymbar and extract the free energies
     print("\nRunning pymbar...")
     mbar = pymbar.mbar.MBAR(u_kln, nframes_k, verbose = True)
@@ -537,13 +517,8 @@
     comm.barrier()
 
     # open all replica files for reading
-<<<<<<< HEAD
-    infobjs = [readwrite(i) for i in intrajfns]
-
-=======
     infobjs = [readwrite(i, "rb") for i in intrajfns]
     
->>>>>>> cde16580
     # open all byteindex files
     byte_inds = dict( (i, np.loadtxt(fn)) for i, fn in enumerate(byteindfns) )
 
