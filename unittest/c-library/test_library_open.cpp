// unit tests creating LAMMPS instances via the library interface

#include "lammps.h"
#define LAMMPS_LIB_MPI 1
#include "info.h"
#include "library.h"
#include <cstdio> // for stdin, stdout
#include <mpi.h>
#include <string>
#include <vector>

#include "gmock/gmock.h"
#include "gtest/gtest.h"

#include "test_main.h"

using ::testing::HasSubstr;
using ::testing::StartsWith;

TEST(lammps_open, null_args)
{
    ::testing::internal::CaptureStdout();
    void *handle       = lammps_open(0, nullptr, MPI_COMM_WORLD, nullptr);
    std::string output = ::testing::internal::GetCapturedStdout();
    EXPECT_THAT(output, StartsWith("LAMMPS ("));
    if (verbose) std::cout << output;
    int mpi_init = 0;
    MPI_Initialized(&mpi_init);
    EXPECT_GT(mpi_init, 0);
    auto *lmp = (LAMMPS_NS::LAMMPS *)handle;
    EXPECT_EQ(lmp->world, MPI_COMM_WORLD);
    EXPECT_EQ(lmp->infile, stdin);
    EXPECT_EQ(lmp->screen, stdout);
    EXPECT_NE(lmp->citeme, nullptr);
    ::testing::internal::CaptureStdout();
    lammps_close(handle);
    output = ::testing::internal::GetCapturedStdout();
    EXPECT_THAT(output, HasSubstr("Total wall time:"));
    if (verbose) std::cout << output;
}

TEST(lammps_open, with_args)
{
    const char *args[] = {"liblammps", "-log", "none", "-nocite", nullptr};
    char **argv        = (char **)args;
    int argc           = (sizeof(args) / sizeof(char *)) - 1;

    // MPI is already initialized
    MPI_Comm mycomm;
    MPI_Comm_split(MPI_COMM_WORLD, 0, 1, &mycomm);
    ::testing::internal::CaptureStdout();
    void *alt_ptr;
    void *handle       = lammps_open(argc, argv, mycomm, &alt_ptr);
    std::string output = ::testing::internal::GetCapturedStdout();
    EXPECT_THAT(output, StartsWith("LAMMPS ("));
    if (verbose) std::cout << output;
    EXPECT_EQ(handle, alt_ptr);
    auto *lmp = (LAMMPS_NS::LAMMPS *)handle;

    // MPI STUBS uses no real communicators
#if !defined(MPI_STUBS)
    EXPECT_NE(lmp->world, MPI_COMM_WORLD);
#endif

    EXPECT_EQ(lmp->world, mycomm);
    EXPECT_EQ(lmp->infile, stdin);
    EXPECT_EQ(lmp->logfile, nullptr);
    EXPECT_EQ(lmp->citeme, nullptr);
    EXPECT_EQ(lmp->kokkos, nullptr);
    EXPECT_EQ(lmp->atomKK, nullptr);
    EXPECT_EQ(lmp->memoryKK, nullptr);
    ::testing::internal::CaptureStdout();
    lammps_close(handle);
    output = ::testing::internal::GetCapturedStdout();
    EXPECT_THAT(output, HasSubstr("Total wall time:"));
    if (verbose) std::cout << output;
    MPI_Comm_free(&mycomm);
}

TEST(lammps_open, with_kokkos)
{
    if (!LAMMPS_NS::LAMMPS::is_installed_pkg("KOKKOS")) GTEST_SKIP();
<<<<<<< HEAD
    const char *args[] = {"liblammps", "-k", "on", "t", "2", "-sf", "kk", "-log", "none", nullptr};
    char **argv        = (char **)args;
    int argc           = (sizeof(args) / sizeof(char *)) - 1;
=======
    std::vector<char *> args = {(char *)"lammps", (char *)"-log", (char *)"none", (char *)"-echo",
                                (char *)"screen", (char *)"-sf",  (char *)"kk"};

    char *one  = (char *)"1";
    char *four = (char *)"4";
    char *tee  = (char *)"t";
    char *gee  = (char *)"g";
    char *kay  = (char *)"-k";
    char *yes  = (char *)"on";

    args.push_back(kay);
    args.push_back(yes);

    // when GPU support is enabled in KOKKOS, it *must* be used
    if (lammps_config_accelerator("KOKKOS", "api", "hip") ||
        lammps_config_accelerator("KOKKOS", "api", "cuda") ||
        lammps_config_accelerator("KOKKOS", "api", "sycl")) {
        args.push_back(gee);
        args.push_back(one);
    }

    // use threads or serial
    args.push_back(tee);
    if (lammps_config_accelerator("KOKKOS", "api", "openmp")) {
        args.push_back(four);
    } else if (lammps_config_accelerator("KOKKOS", "api", "pthreads")) {
        args.push_back(four);
    } else {
        args.push_back(one);
    }
    int argc    = args.size();
    char **argv = args.data();
>>>>>>> 05e836f5

    ::testing::internal::CaptureStdout();
    void *alt_ptr;
    void *handle       = lammps_open(argc, argv, MPI_COMM_WORLD, &alt_ptr);
    std::string output = ::testing::internal::GetCapturedStdout();
    EXPECT_THAT(output, StartsWith("LAMMPS ("));
    if (verbose) std::cout << output;
    EXPECT_EQ(handle, alt_ptr);
    auto *lmp = (LAMMPS_NS::LAMMPS *)handle;

    EXPECT_EQ(lmp->world, MPI_COMM_WORLD);
    EXPECT_EQ(lmp->infile, stdin);
    EXPECT_EQ(lmp->logfile, nullptr);
    EXPECT_NE(lmp->citeme, nullptr);
    EXPECT_EQ(lmp->num_package, 0);
    EXPECT_NE(lmp->kokkos, nullptr);
    EXPECT_NE(lmp->atomKK, nullptr);
    EXPECT_NE(lmp->memoryKK, nullptr);
    ::testing::internal::CaptureStdout();
    lammps_close(handle);
    output = ::testing::internal::GetCapturedStdout();
    EXPECT_THAT(output, HasSubstr("Total wall time:"));
    if (verbose) std::cout << output;
}

TEST(lammps_open_no_mpi, no_screen)
{
    const char *args[] = {"liblammps", "-log", "none", "-screen", "none", "-nocite", nullptr};
    char **argv        = (char **)args;
    int argc           = (sizeof(args) / sizeof(char *)) - 1;

    ::testing::internal::CaptureStdout();
    void *alt_ptr;
    void *handle       = lammps_open_no_mpi(argc, argv, &alt_ptr);
    std::string output = ::testing::internal::GetCapturedStdout();
    EXPECT_STREQ(output.c_str(), "");
    EXPECT_EQ(handle, alt_ptr);
    auto *lmp = (LAMMPS_NS::LAMMPS *)handle;

    EXPECT_EQ(lmp->world, MPI_COMM_WORLD);
    EXPECT_EQ(lmp->infile, stdin);
    EXPECT_EQ(lmp->screen, nullptr);
    EXPECT_EQ(lmp->logfile, nullptr);
    EXPECT_EQ(lmp->citeme, nullptr);
    EXPECT_EQ(lmp->suffix_enable, 0);

    EXPECT_STREQ(lmp->exename, "liblammps");
    EXPECT_EQ(lmp->num_package, 0);
    ::testing::internal::CaptureStdout();
    lammps_close(handle);
    output = ::testing::internal::GetCapturedStdout();
    EXPECT_STREQ(output.c_str(), "");
}

TEST(lammps_open_no_mpi, with_omp)
{
    if (!LAMMPS_NS::LAMMPS::is_installed_pkg("OPENMP")) GTEST_SKIP();
<<<<<<< HEAD
    const char *args[] = {"liblammps", "-pk", "omp",  "2",    "neigh",  "no",
=======
    const char *args[] = {"liblammps", "-pk", "omp",  "2",    "neigh",   "no",
>>>>>>> 05e836f5
                          "-sf",       "omp", "-log", "none", "-nocite", nullptr};
    char **argv        = (char **)args;
    int argc           = (sizeof(args) / sizeof(char *)) - 1;

    ::testing::internal::CaptureStdout();
    void *alt_ptr;
    void *handle       = lammps_open_no_mpi(argc, argv, &alt_ptr);
    std::string output = ::testing::internal::GetCapturedStdout();
    EXPECT_THAT(output, StartsWith("LAMMPS ("));
    if (verbose) std::cout << output;
    EXPECT_EQ(handle, alt_ptr);
    auto *lmp = (LAMMPS_NS::LAMMPS *)handle;

    EXPECT_EQ(lmp->world, MPI_COMM_WORLD);
    EXPECT_EQ(lmp->infile, stdin);
    EXPECT_EQ(lmp->logfile, nullptr);
    EXPECT_EQ(lmp->citeme, nullptr);
    EXPECT_EQ(lmp->suffix_enable, 1);
    EXPECT_STREQ(lmp->suffix, "omp");
    EXPECT_EQ(lmp->suffix2, nullptr);
    EXPECT_STREQ(lmp->exename, "liblammps");
    EXPECT_EQ(lmp->num_package, 1);
    ::testing::internal::CaptureStdout();
    lammps_close(handle);
    output = ::testing::internal::GetCapturedStdout();
    EXPECT_THAT(output, HasSubstr("Total wall time:"));
    if (verbose) std::cout << output;
}

TEST(lammps_open_fortran, no_args)
{
    // MPI is already initialized
    MPI_Comm mycomm;
    MPI_Comm_split(MPI_COMM_WORLD, 0, 1, &mycomm);
    int fcomm = MPI_Comm_c2f(mycomm);
    ::testing::internal::CaptureStdout();
    void *handle       = lammps_open_fortran(0, nullptr, fcomm);
    std::string output = ::testing::internal::GetCapturedStdout();
    EXPECT_THAT(output, StartsWith("LAMMPS ("));
    if (verbose) std::cout << output;
    auto *lmp = (LAMMPS_NS::LAMMPS *)handle;

    // MPI STUBS uses no real communicators
#if !defined(MPI_STUBS)
    EXPECT_NE(lmp->world, MPI_COMM_WORLD);
#endif

    EXPECT_EQ(lmp->world, mycomm);
    EXPECT_EQ(lmp->infile, stdin);
    EXPECT_EQ(lmp->screen, stdout);
    EXPECT_NE(lmp->logfile, nullptr);
    EXPECT_NE(lmp->citeme, nullptr);
    ::testing::internal::CaptureStdout();
    lammps_close(handle);
    output = ::testing::internal::GetCapturedStdout();
    EXPECT_THAT(output, HasSubstr("Total wall time:"));
    if (verbose) std::cout << output;
    MPI_Comm_free(&mycomm);
}

TEST(lammps_open_no_mpi, lammps_error)
{
    const char *args[] = {"liblammps", "-log", "none", "-nocite", nullptr};
    char **argv        = (char **)args;
    int argc           = (sizeof(args) / sizeof(char *)) - 1;

    ::testing::internal::CaptureStdout();
    void *alt_ptr;
    void *handle       = lammps_open_no_mpi(argc, argv, &alt_ptr);
    std::string output = ::testing::internal::GetCapturedStdout();
    EXPECT_EQ(handle, alt_ptr);
    auto *lmp = (LAMMPS_NS::LAMMPS *)handle;

    EXPECT_EQ(lmp->world, MPI_COMM_WORLD);
    EXPECT_EQ(lmp->infile, stdin);
    EXPECT_NE(lmp->screen, nullptr);
    EXPECT_EQ(lmp->logfile, nullptr);
    EXPECT_EQ(lmp->citeme, nullptr);
    EXPECT_EQ(lmp->suffix_enable, 0);

    EXPECT_STREQ(lmp->exename, "liblammps");
    EXPECT_EQ(lmp->num_package, 0);
    ::testing::internal::CaptureStdout();
    lammps_error(handle, 0, "test_warning");
    output = ::testing::internal::GetCapturedStdout();
    EXPECT_THAT(output, HasSubstr("WARNING: test_warning"));
    lammps_close(handle);
}<|MERGE_RESOLUTION|>--- conflicted
+++ resolved
@@ -80,11 +80,6 @@
 TEST(lammps_open, with_kokkos)
 {
     if (!LAMMPS_NS::LAMMPS::is_installed_pkg("KOKKOS")) GTEST_SKIP();
-<<<<<<< HEAD
-    const char *args[] = {"liblammps", "-k", "on", "t", "2", "-sf", "kk", "-log", "none", nullptr};
-    char **argv        = (char **)args;
-    int argc           = (sizeof(args) / sizeof(char *)) - 1;
-=======
     std::vector<char *> args = {(char *)"lammps", (char *)"-log", (char *)"none", (char *)"-echo",
                                 (char *)"screen", (char *)"-sf",  (char *)"kk"};
 
@@ -117,7 +112,6 @@
     }
     int argc    = args.size();
     char **argv = args.data();
->>>>>>> 05e836f5
 
     ::testing::internal::CaptureStdout();
     void *alt_ptr;
@@ -175,11 +169,7 @@
 TEST(lammps_open_no_mpi, with_omp)
 {
     if (!LAMMPS_NS::LAMMPS::is_installed_pkg("OPENMP")) GTEST_SKIP();
-<<<<<<< HEAD
-    const char *args[] = {"liblammps", "-pk", "omp",  "2",    "neigh",  "no",
-=======
     const char *args[] = {"liblammps", "-pk", "omp",  "2",    "neigh",   "no",
->>>>>>> 05e836f5
                           "-sf",       "omp", "-log", "none", "-nocite", nullptr};
     char **argv        = (char **)args;
     int argc           = (sizeof(args) / sizeof(char *)) - 1;
