--- conflicted
+++ resolved
@@ -315,11 +315,7 @@
                  command("group ramp variable grow"););
 }
 
-<<<<<<< HEAD
-constexpr double EPSILON = 1.0e-13;
-=======
 static constexpr double EPSILON = 1.0e-13;
->>>>>>> 05e836f5
 
 TEST_F(GroupTest, VariableFunctions)
 {
